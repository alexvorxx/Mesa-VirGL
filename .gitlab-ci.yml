--- conflicted
+++ resolved
@@ -27,7 +27,7 @@
   # per-job artifact storage on MinIO
   JOB_ARTIFACTS_BASE: ${PIPELINE_ARTIFACTS_BASE}/${CI_JOB_ID}
   # reference images stored for traces
-<<<<<<< HEAD
+
   PIGLIT_REPLAY_REFERENCE_IMAGES_BASE: "${MINIO_HOST}/mesa-tracie-results/$FDO_UPSTREAM_REPO"
   # Individual CI farm status, set to "offline" to disable jobs
   # running on a particular CI farm (ie. for outages, etc):
@@ -46,13 +46,13 @@
 
   VALVE_FARM: "online"
   AUSTRIANCODER_FARM: "online"  # only etnaviv GPUs
-=======
+
   PIGLIT_REPLAY_REFERENCE_IMAGES_BASE: "${S3_HOST}/mesa-tracie-results/$FDO_UPSTREAM_REPO"
   # For individual CI farm status see .ci-farms folder
   # Disable farm with   `git mv .ci-farms{,-disabled}/$farm_name`
   # Re-enable farm with `git mv .ci-farms{-disabled,}/$farm_name`
   # NEVER MIX FARM MAINTENANCE WITH ANY OTHER CHANGE IN THE SAME MERGE REQUEST!
->>>>>>> 3b21c59f
+
 
 default:
   before_script:
