--- conflicted
+++ resolved
@@ -89,31 +89,7 @@
   # per-job artifact storage on MinIO
   JOB_ARTIFACTS_BASE: ${PIPELINE_ARTIFACTS_BASE}/${CI_JOB_ID}
   # reference images stored for traces
-<<<<<<< HEAD
-
-  PIGLIT_REPLAY_REFERENCE_IMAGES_BASE: "${MINIO_HOST}/mesa-tracie-results/$FDO_UPSTREAM_REPO"
-  # Individual CI farm status, set to "offline" to disable jobs
-  # running on a particular CI farm (ie. for outages, etc):
-  FD_FARM: "online"
-  COLLABORA_FARM: "online"
-  MICROSOFT_FARM: "online"
-  LIMA_FARM: "online"
-  IGALIA_FARM: "online"
-
-  ANHOLT_FARM: "online"
-
-  ANHOLT_FARM: "offline"
-
-
-  ANHOLT_FARM: "online"
-
-  VALVE_FARM: "online"
-  AUSTRIANCODER_FARM: "online"  # only etnaviv GPUs
-
-  PIGLIT_REPLAY_REFERENCE_IMAGES_BASE: "${S3_HOST}/mesa-tracie-results/$FDO_UPSTREAM_REPO"
-=======
   PIGLIT_REPLAY_REFERENCE_IMAGES_BASE: "${S3_HOST}/${S3_TRACIE_RESULTS_BUCKET}/$FDO_UPSTREAM_REPO"
->>>>>>> cf9588ba
   # For individual CI farm status see .ci-farms folder
   # Disable farm with   `git mv .ci-farms{,-disabled}/$farm_name`
   # Re-enable farm with `git mv .ci-farms{-disabled,}/$farm_name`
@@ -126,7 +102,6 @@
   # Avoid the wall of "Unsupported SPIR-V capability" warnings in CI job log, hiding away useful output
   MESA_SPIRV_LOG_LEVEL: error
 
-
 default:
   id_tokens:
     S3_JWT:
@@ -135,9 +110,6 @@
     - >
       export SCRIPTS_DIR=$(mktemp -d) &&
       curl -L -s --retry 4 -f --retry-all-errors --retry-delay 60 -O --output-dir "${SCRIPTS_DIR}" "${CI_PROJECT_URL}/-/raw/${CI_COMMIT_SHA}/.gitlab-ci/setup-test-env.sh" &&
-
-      chmod +x ${SCRIPTS_DIR}/setup-test-env.sh &&
-
       . ${SCRIPTS_DIR}/setup-test-env.sh &&
       echo -n "${S3_JWT}" > "${S3_JWT_FILE}" &&
       unset CI_JOB_JWT S3_JWT  # Unsetting vulnerable env variables
@@ -376,4 +348,4 @@
     - job: clang-format
       optional: true
     - job: rustfmt
-      optional: true+      optional: true
