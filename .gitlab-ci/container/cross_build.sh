--- conflicted
+++ resolved
@@ -1,16 +1,11 @@
-#!/bin/bash
-
 #!/usr/bin/env bash
-
 # shellcheck disable=SC2086 # we want word splitting
 
 set -e
 set -o xtrace
 
 export DEBIAN_FRONTEND=noninteractive
-
 export LLVM_VERSION="${LLVM_VERSION:=15}"
-
 
 # Ephemeral packages (installed for this script and removed again at the end)
 EPHEMERAL=(
@@ -47,59 +42,10 @@
 dpkg --add-architecture $arch
 apt-get update
 
-<<<<<<< HEAD
-apt-get install -y --no-remove \
-        $EXTRA_LOCAL_PACKAGES \
-        $STABLE_EPHEMERAL \
-
-	curl \
-        crossbuild-essential-$arch \
-
-        crossbuild-essential-$arch \
-        pkgconf:$arch \
-        libasan8:$arch \
-        libdrm-dev:$arch \
-
-        libelf-dev:$arch \
-        libexpat1-dev:$arch \
-        libffi-dev:$arch \
-        libpciaccess-dev:$arch \
-        libstdc++6:$arch \
-        libvulkan-dev:$arch \
-        libx11-dev:$arch \
-        libx11-xcb-dev:$arch \
-        libxcb-dri2-0-dev:$arch \
-        libxcb-dri3-dev:$arch \
-        libxcb-glx0-dev:$arch \
-        libxcb-present-dev:$arch \
-        libxcb-randr0-dev:$arch \
-        libxcb-shm0-dev:$arch \
-        libxcb-xfixes0-dev:$arch \
-        libxdamage-dev:$arch \
-        libxext-dev:$arch \
-        libxrandr-dev:$arch \
-        libxshmfence-dev:$arch \
-        libxxf86vm-dev:$arch \
-        libwayland-dev:$arch
-=======
 apt-get install -y --no-remove "${DEPS[@]}" "${EPHEMERAL[@]}" \
     $EXTRA_LOCAL_PACKAGES
->>>>>>> f4f4d800
 
 if [[ $arch != "armhf" ]]; then
-
-    # See the list of available architectures in https://apt.llvm.org/bullseye/dists/llvm-toolchain-bullseye-13/main/
-    if [[ $arch == "s390x" ]] || [[ $arch == "i386" ]] || [[ $arch == "arm64" ]]; then
-        LLVM=13
-    else
-        LLVM=11
-    fi
-
-    # We don't need clang-format for the crossbuilds, but the installed amd64
-    # package will conflict with libclang. Uninstall clang-format (and its
-    # problematic dependency) to fix.
-    apt-get remove -y clang-format-13 libclang-cpp13
-
     # We don't need clang-format for the crossbuilds, but the installed amd64
     # package will conflict with libclang. Uninstall clang-format (and its
     # problematic dependency) to fix.
@@ -109,27 +55,11 @@
     # with apt-get, then force-install llvm-*-{dev,tools}:$arch with dpkg to get
     # around this.
     apt-get install -y --no-remove --no-install-recommends \
-<<<<<<< HEAD
-
-            libclang-cpp${LLVM}:$arch \
-            libgcc-s1:$arch \
-            libtinfo-dev:$arch \
-            libz3-dev:$arch \
-            llvm-${LLVM}:$arch \
-
-            libclang-cpp${LLVM_VERSION}:$arch \
-            libgcc-s1:$arch \
-            libtinfo-dev:$arch \
-            libz3-dev:$arch \
-            llvm-${LLVM_VERSION}:$arch \
-
-=======
             "libclang-cpp${LLVM_VERSION}:$arch" \
             "libgcc-s1:$arch" \
             "libtinfo-dev:$arch" \
             "libz3-dev:$arch" \
             "llvm-${LLVM_VERSION}:$arch" \
->>>>>>> f4f4d800
             zlib1g
 fi
 
@@ -152,19 +82,7 @@
 
 # This needs to be done after container_post_build.sh, or apt-get breaks in there
 if [[ $arch != "armhf" ]]; then
-<<<<<<< HEAD
-
-    apt-get download llvm-${LLVM}-{dev,tools}:$arch
-    dpkg -i --force-depends llvm-${LLVM}-*_${arch}.deb
-    rm llvm-${LLVM}-*_${arch}.deb
-
-    apt-get download llvm-${LLVM_VERSION}-{dev,tools}:$arch
-    dpkg -i --force-depends llvm-${LLVM_VERSION}-*_${arch}.deb
-    rm llvm-${LLVM_VERSION}-*_${arch}.deb
-
-=======
     apt-get download llvm-"${LLVM_VERSION}"-{dev,tools}:"$arch"
     dpkg -i --force-depends llvm-"${LLVM_VERSION}"-*_"${arch}".deb
     rm llvm-"${LLVM_VERSION}"-*_"${arch}".deb
->>>>>>> f4f4d800
-fi+fi
