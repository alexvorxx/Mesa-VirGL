--- conflicted
+++ resolved
@@ -10,9 +10,7 @@
 set -o xtrace
 
 export DEBIAN_FRONTEND=noninteractive
-
 export LLVM_VERSION="${LLVM_VERSION:=15}"
-
 
 check_minio()
 {
@@ -152,83 +150,11 @@
 apt-get update
 apt-get install -y --no-remove \
 		   -o Dpkg::Options::='--force-confdef' -o Dpkg::Options::='--force-confold' \
-<<<<<<< HEAD
-                   ${EXTRA_LOCAL_PACKAGES} \
-                   ${ARCH_PACKAGES} \
-                   automake \
-                   bc \
-
-                   clang \
-                   cmake \
-		   curl \
-                   debootstrap \
-
-                   clang-${LLVM_VERSION} \
-                   cmake \
-		   curl \
-                   mmdebstrap \
-
-                   git \
-                   glslang-tools \
-                   libdrm-dev \
-                   libegl1-mesa-dev \
-                   libxext-dev \
-                   libfontconfig-dev \
-                   libgbm-dev \
-                   libgl-dev \
-                   libgles2-mesa-dev \
-                   libglu1-mesa-dev \
-                   libglx-dev \
-                   libpng-dev \
-                   libssl-dev \
-                   libudev-dev \
-                   libvulkan-dev \
-                   libwaffle-dev \
-                   libwayland-dev \
-                   libx11-xcb-dev \
-                   libxcb-dri2-0-dev \
-                   libxkbcommon-dev \
-                   libwayland-dev \
-                   ninja-build \
-
-                   openssh-server \
-
-                   patch \
-                   protobuf-compiler \
-                   python-is-python3 \
-                   python3-distutils \
-                   python3-mako \
-                   python3-numpy \
-                   python3-serial \
-                   python3-venv \
-                   unzip \
-                   zstd
-
-
-if [[ "$DEBIAN_ARCH" = "armhf" ]]; then
-    apt-get install -y --no-remove \
-                       libegl1-mesa-dev:armhf \
-                       libelf-dev:armhf \
-                       libgbm-dev:armhf \
-                       libgles2-mesa-dev:armhf \
-                       libpng-dev:armhf \
-                       libudev-dev:armhf \
-                       libvulkan-dev:armhf \
-                       libwaffle-dev:armhf \
-                       libwayland-dev:armhf \
-                       libx11-xcb-dev:armhf \
-                       libxkbcommon-dev:armhf
-fi
-=======
 		   "${CONTAINER_EPHEMERAL[@]}" \
                    "${CONTAINER_ARCH_PACKAGES[@]}" \
                    ${EXTRA_LOCAL_PACKAGES}
->>>>>>> f4f4d800
 
 ROOTFS=/lava-files/rootfs-${DEBIAN_ARCH}
-
-mkdir -p $ROOTFS
-
 mkdir -p "$ROOTFS"
 
 # rootfs packages
@@ -303,19 +229,12 @@
 fi
 
 ############### Installing
-
-. .gitlab-ci/container/install-wine-apitrace.sh
-mkdir -p "$ROOTFS/apitrace-msvc-win64"
-mv /apitrace-msvc-win64/bin "$ROOTFS/apitrace-msvc-win64"
-rm -rf /apitrace-msvc-win64
-
 if [ "$DEBIAN_ARCH" = "amd64" ]; then
   . .gitlab-ci/container/install-wine-apitrace.sh
   mkdir -p "$ROOTFS/apitrace-msvc-win64"
   mv /apitrace-msvc-win64/bin "$ROOTFS/apitrace-msvc-win64"
   rm -rf /apitrace-msvc-win64
 fi
-
 
 ############### Building
 STRIP_CMD="${GCC_ARCH}-strip"
@@ -375,11 +294,7 @@
 if [[ ${DEBIAN_ARCH} = "amd64" ]]; then
     . .gitlab-ci/container/build-crosvm.sh
     mv /usr/local/bin/crosvm $ROOTFS/usr/bin/
-
-    mv /usr/local/lib/$GCC_ARCH/libvirglrenderer.* $ROOTFS/usr/lib/$GCC_ARCH/
-
     mv /usr/local/lib/libvirglrenderer.* $ROOTFS/usr/lib/$GCC_ARCH/
-
     mkdir -p $ROOTFS/usr/local/libexec/
     mv /usr/local/libexec/virgl* $ROOTFS/usr/local/libexec/
 fi
@@ -404,55 +319,6 @@
 ############### Delete rust, since the tests won't be compiling anything.
 rm -rf /root/.cargo
 rm -rf /root/.rustup
-
-
-############### Create rootfs
-set +e
-if ! debootstrap \
-     --variant=minbase \
-     --arch=${DEBIAN_ARCH} \
-     --components main,contrib,non-free \
-     bullseye \
-     $ROOTFS/ \
-     http://deb.debian.org/debian; then
-    cat $ROOTFS/debootstrap/debootstrap.log
-    exit 1
-fi
-set -e
-
-cp .gitlab-ci/container/create-rootfs.sh $ROOTFS/.
-cp .gitlab-ci/container/debian/llvm-snapshot.gpg.key $ROOTFS/.
-cp .gitlab-ci/container/debian/winehq.gpg.key $ROOTFS/.
-chroot $ROOTFS sh /create-rootfs.sh
-rm $ROOTFS/{llvm-snapshot,winehq}.gpg.key
-rm $ROOTFS/create-rootfs.sh
-cp /etc/wgetrc $ROOTFS/etc/.
-
-############### Inject missing firmwares from Debian 11
-if [[ "$DEBIAN_ARCH" == "arm64" ]]; then
-  # This A660 firmware is included from Debian 12 (bookworm) up
-  mkdir -p /lava-files/rootfs-arm64/lib/firmware/qcom/sm8350/  # for firmware imported later
-  curl -L --retry 4 -f --retry-all-errors --retry-delay 60 \
-    "https://git.kernel.org/pub/scm/linux/kernel/git/firmware/linux-firmware.git/plain/qcom/a660_gmu.bin?id=8451c2b1d529dc1a49328ac9235d3cf5bb8a8fcb" \
-    -o /lava-files/rootfs-arm64/lib/firmware/qcom/a660_gmu.bin
-  curl -L --retry 4 -f --retry-all-errors --retry-delay 60 \
-    "https://git.kernel.org/pub/scm/linux/kernel/git/firmware/linux-firmware.git/plain/qcom/a660_sqe.fw?id=8451c2b1d529dc1a49328ac9235d3cf5bb8a8fcb" \
-    -o /lava-files/rootfs-arm64/lib/firmware/qcom/a660_sqe.fw
-fi
-
-
-############### Install the built libdrm
-# Dependencies pulled during the creation of the rootfs may overwrite
-# the built libdrm. Hence, we add it after the rootfs has been already
-# created.
-find /libdrm/ -name lib\*\.so\* \
-  -exec cp -t $ROOTFS/usr/lib/$GCC_ARCH/. {} \;
-mkdir -p $ROOTFS/libdrm/
-cp -Rp /libdrm/share $ROOTFS/libdrm/share
-rm -rf /libdrm
-
-
-if [ ${DEBIAN_ARCH} = arm64 ]; then
 
 ############### Fill rootfs
 cp .gitlab-ci/container/setup-rootfs.sh $ROOTFS/.
@@ -467,16 +333,13 @@
 
 if [ "${DEBIAN_ARCH}" = "arm64" ]; then
     mkdir -p /lava-files/rootfs-arm64/lib/firmware/qcom/sm8350/  # for firmware imported later
-
     # Make a gzipped copy of the Image for db410c.
     gzip -k /lava-files/Image
     KERNEL_IMAGE_NAME+=" Image.gz"
 fi
 
 ROOTFSTAR="lava-rootfs.tar.zst"
-
 du -ah "$ROOTFS" | sort -h | tail -100
-
 pushd $ROOTFS
   tar --zstd -cf /lava-files/${ROOTFSTAR} .
 popd
@@ -487,4 +350,4 @@
       https://${S3_PATH}/"${ROOTFSTAR}"
 
 touch /lava-files/done
-ci-fairy s3cp --token-file "${CI_JOB_JWT_FILE}" /lava-files/done https://${S3_PATH}/done+ci-fairy s3cp --token-file "${CI_JOB_JWT_FILE}" /lava-files/done https://${S3_PATH}/done
