--- conflicted
+++ resolved
@@ -228,11 +228,8 @@
     "$ROOTFS/" \
     "http://deb.debian.org/debian"
 
-<<<<<<< HEAD
-=======
 ############### Install mold
 . .gitlab-ci/container/build-mold.sh
->>>>>>> a28ff7f2
 
 ############### Setuping
 if [ "$DEBIAN_ARCH" = "amd64" ]; then
@@ -323,19 +320,11 @@
     mv /usr/local/libexec/virgl* $ROOTFS/usr/local/libexec/
 fi
 
-<<<<<<< HEAD
-
-############### Build libdrm
-EXTRA_MESON_ARGS+=" -D prefix=/libdrm"
-. .gitlab-ci/container/build-libdrm.sh
-
-=======
 ############### Build ci-kdl
 section_start kdl "Prepare a venv for kdl"
 . .gitlab-ci/container/build-kdl.sh
 mv ci-kdl.venv $ROOTFS
 section_end kdl
->>>>>>> a28ff7f2
 
 ############### Build local stuff for use by igt and kernel testing, which
 ############### will reuse most of our container build process from a specific
@@ -420,13 +409,8 @@
     KERNEL_IMAGE_NAME+=" Image.gz"
 fi
 
-<<<<<<< HEAD
-
-du -ah $ROOTFS | sort -h | tail -100
-
-=======
 ROOTFSTAR="lava-rootfs.tar.zst"
->>>>>>> a28ff7f2
+
 du -ah "$ROOTFS" | sort -h | tail -100
 
 pushd $ROOTFS
