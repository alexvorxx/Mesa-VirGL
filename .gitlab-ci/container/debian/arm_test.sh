--- conflicted
+++ resolved
@@ -25,34 +25,10 @@
 )
 
 apt-get install -y ca-certificates
-
-sed -i -e 's/http:\/\/deb/https:\/\/deb/g' /etc/apt/sources.list
-
 sed -i -e 's/http:\/\/deb/https:\/\/deb/g' /etc/apt/sources.list.d/*
-
 apt-get update
 
-<<<<<<< HEAD
-apt-get install -y --no-remove \
-        cpio \
-        curl \
-        fastboot \
-
-        netcat \
-
-        netcat-openbsd \
-        openssh-server \
-
-        procps \
-        python3-distutils \
-        python3-minimal \
-        python3-serial \
-        rsync \
-        snmp \
-        zstd
-=======
 apt-get install -y --no-remove "${DEPS[@]}"
->>>>>>> f4f4d800
 
 # setup SNMPv2 SMI MIB
 curl -L --retry 4 -f --retry-all-errors --retry-delay 60 \
@@ -71,4 +47,4 @@
 ln -s \
     /baremetal-files/zImage \
     /baremetal-files/tegra124-jetson-tk1.dtb \
-    /baremetal-files/jetson-tk1/boot/+    /baremetal-files/jetson-tk1/boot/
