--- conflicted
+++ resolved
@@ -5,97 +5,11 @@
 set -o xtrace
 
 export DEBIAN_FRONTEND=noninteractive
-
 export LLVM_VERSION="${LLVM_VERSION:=15}"
 
 apt-get install -y libelogind0  # this interfere with systemd deps, install separately
 
-
 # Ephemeral packages (installed for this script and removed again at the end)
-<<<<<<< HEAD
-STABLE_EPHEMERAL=" \
-      bzip2 \
-      ccache \
-
-      clang-13 \
-      clang-11 \
-
-      clang-${LLVM_VERSION} \
-
-      cmake \
-      g++ \
-      glslang-tools \
-      libasound2-dev \
-      libcap-dev \
-
-      libclang-cpp13-dev \
-      libclang-cpp11-dev \
-
-      libclang-cpp${LLVM_VERSION}-dev \
-      libdrm-dev \
-
-      libgles2-mesa-dev \
-      libpciaccess-dev \
-      libpng-dev \
-      libudev-dev \
-      libvulkan-dev \
-      libwaffle-dev \
-      libwayland-dev \
-      libx11-xcb-dev \
-      libxcb-dri2-0-dev \
-      libxkbcommon-dev \
-      libxrandr-dev \
-      libxrender-dev \
-
-      llvm-13-dev \
-      llvm-11-dev \
-
-      llvm-${LLVM_VERSION}-dev \
-
-      make \
-      meson \
-      ocl-icd-opencl-dev \
-      patch \
-
-      pkg-config \
-
-      pkgconf \
-
-      python3-distutils \
-      xz-utils \
-      "
-
-apt-get update
-
-apt-get install -y --no-remove \
-      $EXTRA_LOCAL_PACKAGES \
-      $STABLE_EPHEMERAL \
-      clinfo \
-      iptables \
-
-      libclang-common-13-dev \
-      libclang-common-11-dev \
-      libclang-cpp13 \
-      libclang-cpp11 \
-
-      libclang-common-${LLVM_VERSION}-dev \
-      libclang-cpp${LLVM_VERSION} \
-
-      libcap2 \
-      libegl1 \
-      libepoxy0 \
-      libfdt1 \
-      libxcb-shm0 \
-      ocl-icd-libopencl1 \
-      python3-lxml \
-      python3-renderdoc \
-      python3-simplejson \
-      spirv-tools \
-
-      sysvinit-core \
-
-      weston
-=======
 EPHEMERAL=(
     bzip2
     ccache
@@ -152,7 +66,6 @@
 
 apt-get install -y --no-remove "${DEPS[@]}" "${EPHEMERAL[@]}" \
       $EXTRA_LOCAL_PACKAGES
->>>>>>> f4f4d800
 
 
 . .gitlab-ci/container/container_pre_build.sh
@@ -177,15 +90,4 @@
 
 apt-get purge -y "${EPHEMERAL[@]}"
 
-<<<<<<< HEAD
-apt-get purge -y \
-      $STABLE_EPHEMERAL
-
-apt-get autoremove -y --purge
-
-
-# hack to remove Debian libdrm (until bookworm), deqp sometimes load old libdrm, we could remove here eventually Mesa too; execute on both GL and VK container
-dpkg -r --force-depends "libdrm2" "libdrm-radeon1" "libdrm-nouveau2" "libdrm-intel1" "libdrm-amdgpu1" "libdrm-common"  # "mesa-vulkan-drivers" "mesa-vdpau-drivers" "mesa-va-drivers" "libgl1-mesa-dri" "libglx-mesa0" "vdpau-driver-all" "va-driver-all" "libglx0" "libgl1" "libvdpau-va-gl1" "libglu1-mesa" "libegl-mesa0" "libgl1-mesa-dri" "libglapi-mesa" "libosmesa6"
-=======
 . .gitlab-ci/container/container_post_build.sh
->>>>>>> f4f4d800
