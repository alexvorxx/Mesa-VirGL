#!/usr/bin/env bash
# shellcheck disable=SC2086 # we want word splitting

set -e
set -o xtrace

export DEBIAN_FRONTEND=noninteractive


apt-get install -y ca-certificates gnupg2 software-properties-common

# Add llvm 13 to the build image
apt-key add .gitlab-ci/container/debian/llvm-snapshot.gpg.key
add-apt-repository "deb https://apt.llvm.org/bullseye/ llvm-toolchain-bullseye-13 main"

sed -i -e 's/http:\/\/deb/https:\/\/deb/g' /etc/apt/sources.list

export LLVM_VERSION="${LLVM_VERSION:=15}"

apt-get install -y ca-certificates
sed -i -e 's/http:\/\/deb/https:\/\/deb/g' /etc/apt/sources.list.d/*


# Ephemeral packages (installed for this script and removed again at
# the end)
<<<<<<< HEAD
STABLE_EPHEMERAL=" \

        python3-pip \
        python3-setuptools \

        "

apt-get update

apt-get install -y --no-remove \
        $EXTRA_LOCAL_PACKAGES \
        $STABLE_EPHEMERAL \

        bison \
        ccache \
	curl \
        clang-format-13 \

        apt-utils \
        bison \
        ccache \
        curl \
        clang-format-${LLVM_VERSION} \

        dpkg-cross \
        findutils \
        flex \
        g++ \
        cmake \
        gcc \
        git \
        glslang-tools \
        kmod \

        libclang-13-dev \
        libclang-11-dev \

        libclang-${LLVM_VERSION}-dev \
        libclang-cpp${LLVM_VERSION}-dev \
        libclang-common-${LLVM_VERSION}-dev \

        libelf-dev \
        libepoxy-dev \
        libexpat1-dev \
        libgtk-3-dev \

        libllvm13 \
        libllvm11 \

        libllvm${LLVM_VERSION} \

        libomxil-bellagio-dev \
        libpciaccess-dev \
        libunwind-dev \
        libva-dev \
        libvdpau-dev \
        libvulkan-dev \
        libx11-dev \
        libx11-xcb-dev \
        libxext-dev \
        libxml2-utils \
        libxrandr-dev \
        libxrender-dev \
        libxshmfence-dev \
        libxxf86vm-dev \

        make \
        ninja-build \
        pkg-config \
        python3-mako \
        python3-pil \
        python3-ply \
        python3-requests \

        libwayland-egl-backend-dev \
        make \
        ninja-build \
        openssh-server \
        pkgconf \
        python3-mako \
        python3-pil \
        python3-pip \
        python3-ply \
        python3-requests \
        python3-setuptools \

        qemu-user \
        valgrind \
        x11proto-dri2-dev \
        x11proto-gl-dev \
        x11proto-randr-dev \
        xz-utils \
        zlib1g-dev \

	zstd

# Needed for ci-fairy, this revision is able to upload files to MinIO
pip3 install git+http://gitlab.freedesktop.org/freedesktop/ci-templates@ffe4d1b10aab7534489f0c4bbc4c5899df17d3f2

# We need at least 1.0.0 for proper Rust; 0.62 for modern meson env2mfile
pip3 install meson==1.0.0

        zstd
=======
EPHEMERAL=(
)

DEPS=(
    apt-utils
    bison
    ccache
    curl
    "clang-format-${LLVM_VERSION}"
    dpkg-cross
    findutils
    flex
    g++
    cmake
    gcc
    git
    glslang-tools
    kmod
    "libclang-${LLVM_VERSION}-dev"
    "libclang-cpp${LLVM_VERSION}-dev"
    "libclang-common-${LLVM_VERSION}-dev"
    libelf-dev
    libepoxy-dev
    libexpat1-dev
    libgtk-3-dev
    "libllvm${LLVM_VERSION}"
    libomxil-bellagio-dev
    libpciaccess-dev
    libunwind-dev
    libva-dev
    libvdpau-dev
    libvulkan-dev
    libx11-dev
    libx11-xcb-dev
    libxext-dev
    libxml2-utils
    libxrandr-dev
    libxrender-dev
    libxshmfence-dev
    libxxf86vm-dev
    libwayland-egl-backend-dev
    make
    ninja-build
    openssh-server
    pkgconf
    python3-mako
    python3-pil
    python3-pip
    python3-ply
    python3-requests
    python3-setuptools
    qemu-user
    valgrind
    x11proto-dri2-dev
    x11proto-gl-dev
    x11proto-randr-dev
    xz-utils
    zlib1g-dev
    zstd
)

apt-get update

apt-get install -y --no-remove "${DEPS[@]}" "${EPHEMERAL[@]}" \
        $EXTRA_LOCAL_PACKAGES
>>>>>>> f4f4d800

# Needed for ci-fairy, this revision is able to upload files to S3
pip3 install --break-system-packages git+http://gitlab.freedesktop.org/freedesktop/ci-templates@ffe4d1b10aab7534489f0c4bbc4c5899df17d3f2

# We need at least 1.2 for Rust's `debug_assertions`
pip3 install --break-system-packages meson==1.2.0

. .gitlab-ci/container/build-rust.sh

############### Uninstall ephemeral packages

apt-get purge -y "${EPHEMERAL[@]}"

. .gitlab-ci/container/container_post_build.sh<|MERGE_RESOLUTION|>--- conflicted
+++ resolved
@@ -5,129 +5,13 @@
 set -o xtrace
 
 export DEBIAN_FRONTEND=noninteractive
-
-
-apt-get install -y ca-certificates gnupg2 software-properties-common
-
-# Add llvm 13 to the build image
-apt-key add .gitlab-ci/container/debian/llvm-snapshot.gpg.key
-add-apt-repository "deb https://apt.llvm.org/bullseye/ llvm-toolchain-bullseye-13 main"
-
-sed -i -e 's/http:\/\/deb/https:\/\/deb/g' /etc/apt/sources.list
-
 export LLVM_VERSION="${LLVM_VERSION:=15}"
 
 apt-get install -y ca-certificates
 sed -i -e 's/http:\/\/deb/https:\/\/deb/g' /etc/apt/sources.list.d/*
 
-
 # Ephemeral packages (installed for this script and removed again at
 # the end)
-<<<<<<< HEAD
-STABLE_EPHEMERAL=" \
-
-        python3-pip \
-        python3-setuptools \
-
-        "
-
-apt-get update
-
-apt-get install -y --no-remove \
-        $EXTRA_LOCAL_PACKAGES \
-        $STABLE_EPHEMERAL \
-
-        bison \
-        ccache \
-	curl \
-        clang-format-13 \
-
-        apt-utils \
-        bison \
-        ccache \
-        curl \
-        clang-format-${LLVM_VERSION} \
-
-        dpkg-cross \
-        findutils \
-        flex \
-        g++ \
-        cmake \
-        gcc \
-        git \
-        glslang-tools \
-        kmod \
-
-        libclang-13-dev \
-        libclang-11-dev \
-
-        libclang-${LLVM_VERSION}-dev \
-        libclang-cpp${LLVM_VERSION}-dev \
-        libclang-common-${LLVM_VERSION}-dev \
-
-        libelf-dev \
-        libepoxy-dev \
-        libexpat1-dev \
-        libgtk-3-dev \
-
-        libllvm13 \
-        libllvm11 \
-
-        libllvm${LLVM_VERSION} \
-
-        libomxil-bellagio-dev \
-        libpciaccess-dev \
-        libunwind-dev \
-        libva-dev \
-        libvdpau-dev \
-        libvulkan-dev \
-        libx11-dev \
-        libx11-xcb-dev \
-        libxext-dev \
-        libxml2-utils \
-        libxrandr-dev \
-        libxrender-dev \
-        libxshmfence-dev \
-        libxxf86vm-dev \
-
-        make \
-        ninja-build \
-        pkg-config \
-        python3-mako \
-        python3-pil \
-        python3-ply \
-        python3-requests \
-
-        libwayland-egl-backend-dev \
-        make \
-        ninja-build \
-        openssh-server \
-        pkgconf \
-        python3-mako \
-        python3-pil \
-        python3-pip \
-        python3-ply \
-        python3-requests \
-        python3-setuptools \
-
-        qemu-user \
-        valgrind \
-        x11proto-dri2-dev \
-        x11proto-gl-dev \
-        x11proto-randr-dev \
-        xz-utils \
-        zlib1g-dev \
-
-	zstd
-
-# Needed for ci-fairy, this revision is able to upload files to MinIO
-pip3 install git+http://gitlab.freedesktop.org/freedesktop/ci-templates@ffe4d1b10aab7534489f0c4bbc4c5899df17d3f2
-
-# We need at least 1.0.0 for proper Rust; 0.62 for modern meson env2mfile
-pip3 install meson==1.0.0
-
-        zstd
-=======
 EPHEMERAL=(
 )
 
@@ -193,7 +77,6 @@
 
 apt-get install -y --no-remove "${DEPS[@]}" "${EPHEMERAL[@]}" \
         $EXTRA_LOCAL_PACKAGES
->>>>>>> f4f4d800
 
 # Needed for ci-fairy, this revision is able to upload files to S3
 pip3 install --break-system-packages git+http://gitlab.freedesktop.org/freedesktop/ci-templates@ffe4d1b10aab7534489f0c4bbc4c5899df17d3f2
@@ -207,4 +90,4 @@
 
 apt-get purge -y "${EPHEMERAL[@]}"
 
-. .gitlab-ci/container/container_post_build.sh+. .gitlab-ci/container/container_post_build.sh
