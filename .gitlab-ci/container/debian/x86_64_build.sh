#!/bin/bash

#!/usr/bin/env bash

# shellcheck disable=SC2086 # we want word splitting

# When changing this file, you need to bump the following
# .gitlab-ci/image-tags.yml tags:
# DEBIAN_BUILD_TAG

set -e
set -o xtrace

export DEBIAN_FRONTEND=noninteractive

export LLVM_VERSION="${LLVM_VERSION:=15}"


# Ephemeral packages (installed for this script and removed again at the end)
EPHEMERAL=(
    autoconf
    automake
    autotools-dev
    bzip2
    libtool
    libssl-dev
)

DEPS=(
    check
    "clang-${LLVM_VERSION}"
    libasan8
    libarchive-dev
    libdrm-dev
    "libclang-cpp${LLVM_VERSION}-dev"
    libgbm-dev
    libglvnd-dev
    liblua5.3-dev
    libxcb-dri2-0-dev
    libxcb-dri3-dev
    libxcb-glx0-dev
    libxcb-present-dev
    libxcb-randr0-dev
    libxcb-shm0-dev
    libxcb-sync-dev
    libxcb-xfixes0-dev
    libxcb1-dev
    libxml2-dev
    "llvm-${LLVM_VERSION}-dev"
    ocl-icd-opencl-dev
    python3-pip
    python3-venv
    procps
    spirv-tools
    shellcheck
    strace
    time
    yamllint
    zstd
)

apt-get update

apt-get install -y --no-remove \
<<<<<<< HEAD
      $STABLE_EPHEMERAL \
      check \

      clang \
      libasan6 \
      libarchive-dev \
      libclang-cpp13-dev \
      libclang-cpp11-dev \

      clang-${LLVM_VERSION} \
      libasan8 \
      libarchive-dev \
      libdrm-dev \
      libclang-cpp${LLVM_VERSION}-dev \

      libgbm-dev \
      libglvnd-dev \
      liblua5.3-dev \
      libxcb-dri2-0-dev \
      libxcb-dri3-dev \
      libxcb-glx0-dev \
      libxcb-present-dev \
      libxcb-randr0-dev \
      libxcb-shm0-dev \
      libxcb-sync-dev \
      libxcb-xfixes0-dev \
      libxcb1-dev \
      libxml2-dev \

      llvm-13-dev \
      llvm-11-dev \

      llvm-${LLVM_VERSION}-dev \

      ocl-icd-opencl-dev \
      python3-pip \
      python3-venv \
      procps \
      spirv-tools \
      shellcheck \
      strace \
      time \
      yamllint \
      zstd
=======
      "${DEPS[@]}" "${EPHEMERAL[@]}"
>>>>>>> f4f4d800


. .gitlab-ci/container/container_pre_build.sh

# dependencies where we want a specific version
export              XORG_RELEASES=https://xorg.freedesktop.org/releases/individual

export         XORGMACROS_VERSION=util-macros-1.19.0

. .gitlab-ci/container/build-mold.sh

curl -L --retry 4 -f --retry-all-errors --retry-delay 60 -O \
  $XORG_RELEASES/util/$XORGMACROS_VERSION.tar.bz2
tar -xvf $XORGMACROS_VERSION.tar.bz2 && rm $XORGMACROS_VERSION.tar.bz2
cd $XORGMACROS_VERSION; ./configure; make install; cd ..
rm -rf $XORGMACROS_VERSION

. .gitlab-ci/container/build-llvm-spirv.sh

. .gitlab-ci/container/build-libclc.sh


. .gitlab-ci/container/build-libdrm.sh

. .gitlab-ci/container/build-wayland.sh

. .gitlab-ci/container/build-shader-db.sh

mkdir -p DirectX-Headers/build
pushd DirectX-Headers/build
meson .. --backend=ninja --buildtype=release -Dbuild-test=false
ninja
ninja install
popd
rm -rf DirectX-Headers

python3 -m pip install -r .gitlab-ci/lava/requirements.txt

git clone https://github.com/microsoft/DirectX-Headers -b v1.711.3-preview --depth 1

pushd DirectX-Headers
meson setup build --backend=ninja --buildtype=release -Dbuild-test=false
meson install -C build
popd
rm -rf DirectX-Headers

python3 -m pip install --break-system-packages -r .gitlab-ci/lava/requirements.txt


# install bindgen
RUSTFLAGS='-L native=/usr/local/lib' cargo install \
  bindgen-cli --version 0.62.0 \
  --locked \
  -j ${FDO_CI_CONCURRENT:-4} \
  --root /usr/local

############### Uninstall the build software

apt-get purge -y "${EPHEMERAL[@]}"

. .gitlab-ci/container/container_post_build.sh<|MERGE_RESOLUTION|>--- conflicted
+++ resolved
@@ -1,7 +1,4 @@
-#!/bin/bash
-
 #!/usr/bin/env bash
-
 # shellcheck disable=SC2086 # we want word splitting
 
 # When changing this file, you need to bump the following
@@ -12,9 +9,7 @@
 set -o xtrace
 
 export DEBIAN_FRONTEND=noninteractive
-
 export LLVM_VERSION="${LLVM_VERSION:=15}"
-
 
 # Ephemeral packages (installed for this script and removed again at the end)
 EPHEMERAL=(
@@ -62,54 +57,7 @@
 apt-get update
 
 apt-get install -y --no-remove \
-<<<<<<< HEAD
-      $STABLE_EPHEMERAL \
-      check \
-
-      clang \
-      libasan6 \
-      libarchive-dev \
-      libclang-cpp13-dev \
-      libclang-cpp11-dev \
-
-      clang-${LLVM_VERSION} \
-      libasan8 \
-      libarchive-dev \
-      libdrm-dev \
-      libclang-cpp${LLVM_VERSION}-dev \
-
-      libgbm-dev \
-      libglvnd-dev \
-      liblua5.3-dev \
-      libxcb-dri2-0-dev \
-      libxcb-dri3-dev \
-      libxcb-glx0-dev \
-      libxcb-present-dev \
-      libxcb-randr0-dev \
-      libxcb-shm0-dev \
-      libxcb-sync-dev \
-      libxcb-xfixes0-dev \
-      libxcb1-dev \
-      libxml2-dev \
-
-      llvm-13-dev \
-      llvm-11-dev \
-
-      llvm-${LLVM_VERSION}-dev \
-
-      ocl-icd-opencl-dev \
-      python3-pip \
-      python3-venv \
-      procps \
-      spirv-tools \
-      shellcheck \
-      strace \
-      time \
-      yamllint \
-      zstd
-=======
       "${DEPS[@]}" "${EPHEMERAL[@]}"
->>>>>>> f4f4d800
 
 
 . .gitlab-ci/container/container_pre_build.sh
@@ -131,25 +79,11 @@
 
 . .gitlab-ci/container/build-libclc.sh
 
-
-. .gitlab-ci/container/build-libdrm.sh
-
 . .gitlab-ci/container/build-wayland.sh
 
 . .gitlab-ci/container/build-shader-db.sh
 
-mkdir -p DirectX-Headers/build
-pushd DirectX-Headers/build
-meson .. --backend=ninja --buildtype=release -Dbuild-test=false
-ninja
-ninja install
-popd
-rm -rf DirectX-Headers
-
-python3 -m pip install -r .gitlab-ci/lava/requirements.txt
-
 git clone https://github.com/microsoft/DirectX-Headers -b v1.711.3-preview --depth 1
-
 pushd DirectX-Headers
 meson setup build --backend=ninja --buildtype=release -Dbuild-test=false
 meson install -C build
@@ -157,7 +91,6 @@
 rm -rf DirectX-Headers
 
 python3 -m pip install --break-system-packages -r .gitlab-ci/lava/requirements.txt
-
 
 # install bindgen
 RUSTFLAGS='-L native=/usr/local/lib' cargo install \
@@ -170,4 +103,4 @@
 
 apt-get purge -y "${EPHEMERAL[@]}"
 
-. .gitlab-ci/container/container_post_build.sh+. .gitlab-ci/container/container_post_build.sh
