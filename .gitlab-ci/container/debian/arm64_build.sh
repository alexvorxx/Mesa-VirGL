#!/bin/bash

#!/usr/bin/env bash

# shellcheck disable=SC2086 # we want word splitting

set -e
set -o xtrace


apt-get -y install ca-certificates
sed -i -e 's/http:\/\/deb/https:\/\/deb/g' /etc/apt/sources.list
echo 'deb https://deb.debian.org/debian buster main' >/etc/apt/sources.list.d/buster.list

export LLVM_VERSION="${LLVM_VERSION:=15}"

apt-get -y install ca-certificates
sed -i -e 's/http:\/\/deb/https:\/\/deb/g' /etc/apt/sources.list.d/*

apt-get update

# Ephemeral packages (installed for this script and removed again at the end)
EPHEMERAL=(
    libssl-dev
)

<<<<<<< HEAD
apt-get -y install \

	${EXTRA_LOCAL_PACKAGES} \
	${STABLE_EPHEMERAL} \

	${STABLE_EPHEMERAL} \
	apt-utils \
	android-libext4-utils \

	autoconf \
	automake \
	bc \
	bison \
	ccache \
	cmake \
	curl \
	debootstrap \
	fastboot \
	flex \
	g++ \
	git \
	glslang-tools \
	kmod \

	libasan6 \

	libasan8 \

	libdrm-dev \
	libelf-dev \
	libexpat1-dev \
	libvulkan-dev \
	libx11-dev \
	libx11-xcb-dev \
	libxcb-dri2-0-dev \
	libxcb-dri3-dev \
	libxcb-glx0-dev \
	libxcb-present-dev \
	libxcb-randr0-dev \
	libxcb-shm0-dev \
	libxcb-xfixes0-dev \
	libxdamage-dev \
	libxext-dev \
	libxrandr-dev \
	libxshmfence-dev \
	libxxf86vm-dev \
	libwayland-dev \

	llvm-11-dev \
	ninja-build \
	pkg-config \

	libwayland-egl-backend-dev \
	llvm-${LLVM_VERSION}-dev \
	ninja-build \
	meson \
	openssh-server \
	pkgconf \

	python3-mako \
	python3-pil \
	python3-pip \
	python3-requests \
	python3-setuptools \
	u-boot-tools \
	xz-utils \
	zlib1g-dev \
	zstd
=======
DEPS=(
    apt-utils
    android-libext4-utils
    autoconf
    automake
    bc
    bison
    ccache
    cmake
    curl
    fastboot
    flex
    g++
    git
    glslang-tools
    kmod
    libasan8
    libdrm-dev
    libelf-dev
    libexpat1-dev
    libvulkan-dev
    libx11-dev
    libx11-xcb-dev
    libxcb-dri2-0-dev
    libxcb-dri3-dev
    libxcb-glx0-dev
    libxcb-present-dev
    libxcb-randr0-dev
    libxcb-shm0-dev
    libxcb-xfixes0-dev
    libxdamage-dev
    libxext-dev
    libxrandr-dev
    libxshmfence-dev
    libxxf86vm-dev
    libwayland-dev
    libwayland-egl-backend-dev
    "llvm-${LLVM_VERSION}-dev"
    ninja-build
    meson
    openssh-server
    pkgconf
    python3-mako
    python3-pil
    python3-pip
    python3-requests
    python3-setuptools
    u-boot-tools
    xz-utils
    zlib1g-dev
    zstd
)

apt-get -y install "${DEPS[@]}" "${EPHEMERAL[@]}"
>>>>>>> f4f4d800


# Not available anymore in bullseye
apt-get install -y --no-remove -t buster \
        android-sdk-ext4-utils

pip3 install git+http://gitlab.freedesktop.org/freedesktop/ci-templates@ffe4d1b10aab7534489f0c4bbc4c5899df17d3f2

# We need at least 0.61.4 for proper Rust; 0.62 for modern meson env2mfile
pip3 install meson==0.63.3

pip3 install --break-system-packages git+http://gitlab.freedesktop.org/freedesktop/ci-templates@ffe4d1b10aab7534489f0c4bbc4c5899df17d3f2
>>>>>>> 744e9cb21326426c851b731393c84bb2e1fef382

arch=armhf
. .gitlab-ci/container/cross_build.sh

. .gitlab-ci/container/container_pre_build.sh

. .gitlab-ci/container/build-mold.sh


# dependencies where we want a specific version
EXTRA_MESON_ARGS=
. .gitlab-ci/container/build-libdrm.sh

. .gitlab-ci/container/build-wayland.sh

apt-get purge -y "${EPHEMERAL[@]}"

. .gitlab-ci/container/container_post_build.sh<|MERGE_RESOLUTION|>--- conflicted
+++ resolved
@@ -1,22 +1,13 @@
-#!/bin/bash
-
 #!/usr/bin/env bash
-
 # shellcheck disable=SC2086 # we want word splitting
 
 set -e
 set -o xtrace
 
-
-apt-get -y install ca-certificates
-sed -i -e 's/http:\/\/deb/https:\/\/deb/g' /etc/apt/sources.list
-echo 'deb https://deb.debian.org/debian buster main' >/etc/apt/sources.list.d/buster.list
-
 export LLVM_VERSION="${LLVM_VERSION:=15}"
 
 apt-get -y install ca-certificates
 sed -i -e 's/http:\/\/deb/https:\/\/deb/g' /etc/apt/sources.list.d/*
-
 apt-get update
 
 # Ephemeral packages (installed for this script and removed again at the end)
@@ -24,76 +15,6 @@
     libssl-dev
 )
 
-<<<<<<< HEAD
-apt-get -y install \
-
-	${EXTRA_LOCAL_PACKAGES} \
-	${STABLE_EPHEMERAL} \
-
-	${STABLE_EPHEMERAL} \
-	apt-utils \
-	android-libext4-utils \
-
-	autoconf \
-	automake \
-	bc \
-	bison \
-	ccache \
-	cmake \
-	curl \
-	debootstrap \
-	fastboot \
-	flex \
-	g++ \
-	git \
-	glslang-tools \
-	kmod \
-
-	libasan6 \
-
-	libasan8 \
-
-	libdrm-dev \
-	libelf-dev \
-	libexpat1-dev \
-	libvulkan-dev \
-	libx11-dev \
-	libx11-xcb-dev \
-	libxcb-dri2-0-dev \
-	libxcb-dri3-dev \
-	libxcb-glx0-dev \
-	libxcb-present-dev \
-	libxcb-randr0-dev \
-	libxcb-shm0-dev \
-	libxcb-xfixes0-dev \
-	libxdamage-dev \
-	libxext-dev \
-	libxrandr-dev \
-	libxshmfence-dev \
-	libxxf86vm-dev \
-	libwayland-dev \
-
-	llvm-11-dev \
-	ninja-build \
-	pkg-config \
-
-	libwayland-egl-backend-dev \
-	llvm-${LLVM_VERSION}-dev \
-	ninja-build \
-	meson \
-	openssh-server \
-	pkgconf \
-
-	python3-mako \
-	python3-pil \
-	python3-pip \
-	python3-requests \
-	python3-setuptools \
-	u-boot-tools \
-	xz-utils \
-	zlib1g-dev \
-	zstd
-=======
 DEPS=(
     apt-utils
     android-libext4-utils
@@ -148,20 +69,8 @@
 )
 
 apt-get -y install "${DEPS[@]}" "${EPHEMERAL[@]}"
->>>>>>> f4f4d800
-
-
-# Not available anymore in bullseye
-apt-get install -y --no-remove -t buster \
-        android-sdk-ext4-utils
-
-pip3 install git+http://gitlab.freedesktop.org/freedesktop/ci-templates@ffe4d1b10aab7534489f0c4bbc4c5899df17d3f2
-
-# We need at least 0.61.4 for proper Rust; 0.62 for modern meson env2mfile
-pip3 install meson==0.63.3
 
 pip3 install --break-system-packages git+http://gitlab.freedesktop.org/freedesktop/ci-templates@ffe4d1b10aab7534489f0c4bbc4c5899df17d3f2
->>>>>>> 744e9cb21326426c851b731393c84bb2e1fef382
 
 arch=armhf
 . .gitlab-ci/container/cross_build.sh
@@ -170,13 +79,8 @@
 
 . .gitlab-ci/container/build-mold.sh
 
-
-# dependencies where we want a specific version
-EXTRA_MESON_ARGS=
-. .gitlab-ci/container/build-libdrm.sh
-
 . .gitlab-ci/container/build-wayland.sh
 
 apt-get purge -y "${EPHEMERAL[@]}"
 
-. .gitlab-ci/container/container_post_build.sh+. .gitlab-ci/container/container_post_build.sh
