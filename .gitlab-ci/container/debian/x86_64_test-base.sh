#!/bin/bash

#!/usr/bin/env bash

# shellcheck disable=SC2086 # we want word splitting

# When changing this file, you need to bump the following
# .gitlab-ci/image-tags.yml tags:
# DEBIAN_BASE_TAG

set -e
set -o xtrace

export DEBIAN_FRONTEND=noninteractive

apt-get install -y ca-certificates gnupg2 software-properties-common


sed -i -e 's/http:\/\/deb/https:\/\/deb/g' /etc/apt/sources.list

sed -i -e 's/http:\/\/deb/https:\/\/deb/g' /etc/apt/sources.list.d/*

export LLVM_VERSION="${LLVM_VERSION:=15}"


# Ephemeral packages (installed for this script and removed again at
# the end)
STABLE_EPHEMERAL=" \
      autoconf \
      automake \
      bc \
      bison \
      bzip2 \
      ccache \
      cmake \

      clang-11 \

      clang-${LLVM_VERSION} \

      flex \
      glslang-tools \
      g++ \
      libasound2-dev \
      libcap-dev \

      libclang-cpp11-dev \

      libclang-cpp${LLVM_VERSION}-dev \
      libdrm-dev \

      libegl-dev \
      libelf-dev \
      libepoxy-dev \
      libgbm-dev \
      libpciaccess-dev \
      libssl-dev
      libvulkan-dev \
      libwayland-dev \
      libx11-xcb-dev \
      libxext-dev \

      llvm-13-dev \
      llvm-11-dev \
      make \
      meson \
      patch \
      pkg-config \

      llvm-${LLVM_VERSION}-dev \
      make \
      meson \
      openssh-server \
      patch \
      pkgconf \

      protobuf-compiler \
      python3-dev \
      python3-pip \
      python3-setuptools \
      python3-wheel \
      spirv-tools \
      wayland-protocols \
      xz-utils \
      "


# Add llvm 13 to the build image
apt-key add .gitlab-ci/container/debian/llvm-snapshot.gpg.key
add-apt-repository "deb https://apt.llvm.org/bullseye/ llvm-toolchain-bullseye-13 main"

apt-get update
apt-get dist-upgrade -y

apt-get install -y \
      sysvinit-core

apt-get install -y --no-remove \

apt-get update
apt-get dist-upgrade -y

apt-get install --purge -y \
      sysvinit-core libelogind0

apt-get install -y --no-remove \
      apt-utils \

      curl \
      git \
      git-lfs \
      inetutils-syslogd \
      iptables \
      jq \

      libasan6 \
      libexpat1 \
      libllvm13 \
      libllvm11 \
      liblz4-1 \
      libpng16-16 \
      libpython3.9 \

      libasan8 \
      libdrm2 \
      libexpat1 \
      libllvm${LLVM_VERSION} \
      liblz4-1 \
      libpng16-16 \
      libpython3.11 \

      libvulkan1 \
      libwayland-client0 \
      libwayland-server0 \
      libxcb-ewmh2 \
      libxcb-randr0 \
      libxcb-xfixes0 \
      libxkbcommon0 \
      libxrandr2 \
      libxrender1 \
      python3-mako \
      python3-numpy \
      python3-packaging \
      python3-pil \
      python3-requests \
      python3-six \
      python3-yaml \
      socat \
      vulkan-tools \
      waffle-utils \
      xauth \
      xvfb \
      zlib1g \
      zstd

apt-get install -y --no-install-recommends \
      $STABLE_EPHEMERAL


. .gitlab-ci/container/container_pre_build.sh

############### Build kernel

export DEFCONFIG="arch/x86/configs/x86_64_defconfig"
export KERNEL_IMAGE_NAME=bzImage
export KERNEL_ARCH=x86_64
export DEBIAN_ARCH=amd64

mkdir -p /lava-files/
. .gitlab-ci/container/build-kernel.sh

# Needed for ci-fairy, this revision is able to upload files to MinIO
# and doesn't depend on git

pip3 install git+http://gitlab.freedesktop.org/freedesktop/ci-templates@ffe4d1b10aab7534489f0c4bbc4c5899df17d3f2

# Needed for manipulation with traces yaml files.
pip3 install yq

# Needed for crosvm compilation.
update-alternatives --install /usr/bin/clang clang /usr/bin/clang-11 100

pip3 install --break-system-packages git+http://gitlab.freedesktop.org/freedesktop/ci-templates@ffe4d1b10aab7534489f0c4bbc4c5899df17d3f2

# Needed for manipulation with traces yaml files.
pip3 install --break-system-packages yq

<<<<<<< HEAD
=======
. .gitlab-ci/container/build-mold.sh
>>>>>>> a28ff7f2

############### Build LLVM-SPIRV translator

. .gitlab-ci/container/build-llvm-spirv.sh

############### Build libclc

. .gitlab-ci/container/build-libclc.sh


############### Build libdrm

. .gitlab-ci/container/build-libdrm.sh


############### Build Wayland

. .gitlab-ci/container/build-wayland.sh

############### Build Crosvm

. .gitlab-ci/container/build-rust.sh
. .gitlab-ci/container/build-crosvm.sh

############### Build dEQP runner
. .gitlab-ci/container/build-deqp-runner.sh

rm -rf /root/.cargo
rm -rf /root/.rustup

ccache --show-stats

apt-get purge -y $STABLE_EPHEMERAL

apt-get autoremove -y --purge<|MERGE_RESOLUTION|>--- conflicted
+++ resolved
@@ -185,10 +185,7 @@
 # Needed for manipulation with traces yaml files.
 pip3 install --break-system-packages yq
 
-<<<<<<< HEAD
-=======
 . .gitlab-ci/container/build-mold.sh
->>>>>>> a28ff7f2
 
 ############### Build LLVM-SPIRV translator
 
