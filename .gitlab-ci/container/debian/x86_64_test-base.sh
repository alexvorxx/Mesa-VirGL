#!/bin/bash

#!/usr/bin/env bash

# shellcheck disable=SC2086 # we want word splitting

# When changing this file, you need to bump the following
# .gitlab-ci/image-tags.yml tags:
# DEBIAN_BASE_TAG

set -e
set -o xtrace

export DEBIAN_FRONTEND=noninteractive

apt-get install -y ca-certificates gnupg2 software-properties-common


sed -i -e 's/http:\/\/deb/https:\/\/deb/g' /etc/apt/sources.list

sed -i -e 's/http:\/\/deb/https:\/\/deb/g' /etc/apt/sources.list.d/*

export LLVM_VERSION="${LLVM_VERSION:=15}"

<<<<<<< HEAD

# Ephemeral packages (installed for this script and removed again at
# the end)
STABLE_EPHEMERAL=" \
      autoconf \
      automake \
      bc \
      bison \
      bzip2 \
      ccache \
      cmake \

      clang-11 \

      clang-${LLVM_VERSION} \

      flex \
      glslang-tools \
      g++ \
      libasound2-dev \
      libcap-dev \

      libclang-cpp11-dev \

      libclang-cpp${LLVM_VERSION}-dev \
      libdrm-dev \

      libegl-dev \
      libelf-dev \
      libepoxy-dev \
      libgbm-dev \
      libpciaccess-dev \
      libssl-dev
      libvulkan-dev \
      libwayland-dev \
      libx11-xcb-dev \
      libxext-dev \

      llvm-13-dev \
      llvm-11-dev \
      make \
      meson \
      patch \
      pkg-config \

      llvm-${LLVM_VERSION}-dev \
      make \
      meson \
      openssh-server \
      patch \
      pkgconf \

      protobuf-compiler \
      python3-dev \
      python3-pip \
      python3-setuptools \
      python3-wheel \
      spirv-tools \
      wayland-protocols \
      xz-utils \
      "
=======
# Ephemeral packages (installed for this script and removed again at the end)
EPHEMERAL=(
    autoconf
    automake
    bc
    bison
    bzip2
    ccache
    cmake
    "clang-${LLVM_VERSION}"
    flex
    glslang-tools
    g++
    libasound2-dev
    libcap-dev
    "libclang-cpp${LLVM_VERSION}-dev"
    libdrm-dev
    libegl-dev
    libelf-dev
    libepoxy-dev
    libgbm-dev
    libpciaccess-dev
    libssl-dev
    libvulkan-dev
    libwayland-dev
    libx11-xcb-dev
    libxext-dev
    "llvm-${LLVM_VERSION}-dev"
    make
    meson
    openssh-server
    patch
    pkgconf
    protobuf-compiler
    python3-dev
    python3-pip
    python3-setuptools
    python3-wheel
    spirv-tools
    wayland-protocols
    xz-utils
)

DEPS=(
    apt-utils
    curl
    git
    git-lfs
    inetutils-syslogd
    iptables
    jq
    libasan8
    libdrm2
    libexpat1
    "libllvm${LLVM_VERSION}"
    liblz4-1
    libpng16-16
    libpython3.11
    libvulkan1
    libwayland-client0
    libwayland-server0
    libxcb-ewmh2
    libxcb-randr0
    libxcb-xfixes0
    libxkbcommon0
    libxrandr2
    libxrender1
    python3-mako
    python3-numpy
    python3-packaging
    python3-pil
    python3-requests
    python3-six
    python3-yaml
    socat
    vulkan-tools
    waffle-utils
    xauth
    xvfb
    zlib1g
    zstd
)
>>>>>>> f4f4d800


# Add llvm 13 to the build image
apt-key add .gitlab-ci/container/debian/llvm-snapshot.gpg.key
add-apt-repository "deb https://apt.llvm.org/bullseye/ llvm-toolchain-bullseye-13 main"

apt-get update
apt-get dist-upgrade -y

apt-get install -y \
      sysvinit-core

apt-get install -y --no-remove \

apt-get update
apt-get dist-upgrade -y

apt-get install --purge -y \
      sysvinit-core libelogind0

<<<<<<< HEAD
apt-get install -y --no-remove \
      apt-utils \

      curl \
      git \
      git-lfs \
      inetutils-syslogd \
      iptables \
      jq \

      libasan6 \
      libexpat1 \
      libllvm13 \
      libllvm11 \
      liblz4-1 \
      libpng16-16 \
      libpython3.9 \

      libasan8 \
      libdrm2 \
      libexpat1 \
      libllvm${LLVM_VERSION} \
      liblz4-1 \
      libpng16-16 \
      libpython3.11 \

      libvulkan1 \
      libwayland-client0 \
      libwayland-server0 \
      libxcb-ewmh2 \
      libxcb-randr0 \
      libxcb-xfixes0 \
      libxkbcommon0 \
      libxrandr2 \
      libxrender1 \
      python3-mako \
      python3-numpy \
      python3-packaging \
      python3-pil \
      python3-requests \
      python3-six \
      python3-yaml \
      socat \
      vulkan-tools \
      waffle-utils \
      xauth \
      xvfb \
      zlib1g \
      zstd

apt-get install -y --no-install-recommends \
      $STABLE_EPHEMERAL
=======
apt-get install -y --no-remove "${DEPS[@]}"
>>>>>>> f4f4d800

apt-get install -y --no-install-recommends "${EPHEMERAL[@]}"

. .gitlab-ci/container/container_pre_build.sh

############### Build kernel

export DEFCONFIG="arch/x86/configs/x86_64_defconfig"
export KERNEL_IMAGE_NAME=bzImage
export KERNEL_ARCH=x86_64
export DEBIAN_ARCH=amd64

mkdir -p /lava-files/
. .gitlab-ci/container/build-kernel.sh

# Needed for ci-fairy, this revision is able to upload files to MinIO
# and doesn't depend on git

pip3 install git+http://gitlab.freedesktop.org/freedesktop/ci-templates@ffe4d1b10aab7534489f0c4bbc4c5899df17d3f2

# Needed for manipulation with traces yaml files.
pip3 install yq

# Needed for crosvm compilation.
update-alternatives --install /usr/bin/clang clang /usr/bin/clang-11 100

pip3 install --break-system-packages git+http://gitlab.freedesktop.org/freedesktop/ci-templates@ffe4d1b10aab7534489f0c4bbc4c5899df17d3f2

# Needed for manipulation with traces yaml files.
pip3 install --break-system-packages yq

. .gitlab-ci/container/build-mold.sh

############### Build LLVM-SPIRV translator

. .gitlab-ci/container/build-llvm-spirv.sh

############### Build libclc

. .gitlab-ci/container/build-libclc.sh


############### Build libdrm

. .gitlab-ci/container/build-libdrm.sh


############### Build Wayland

. .gitlab-ci/container/build-wayland.sh

############### Build Crosvm

. .gitlab-ci/container/build-rust.sh
. .gitlab-ci/container/build-crosvm.sh

############### Build dEQP runner
. .gitlab-ci/container/build-deqp-runner.sh


apt-get purge -y "${EPHEMERAL[@]}"

rm -rf /root/.rustup

. .gitlab-ci/container/container_post_build.sh<|MERGE_RESOLUTION|>--- conflicted
+++ resolved
@@ -1,7 +1,4 @@
-#!/bin/bash
-
 #!/usr/bin/env bash
-
 # shellcheck disable=SC2086 # we want word splitting
 
 # When changing this file, you need to bump the following
@@ -15,76 +12,10 @@
 
 apt-get install -y ca-certificates gnupg2 software-properties-common
 
-
-sed -i -e 's/http:\/\/deb/https:\/\/deb/g' /etc/apt/sources.list
-
 sed -i -e 's/http:\/\/deb/https:\/\/deb/g' /etc/apt/sources.list.d/*
 
 export LLVM_VERSION="${LLVM_VERSION:=15}"
 
-<<<<<<< HEAD
-
-# Ephemeral packages (installed for this script and removed again at
-# the end)
-STABLE_EPHEMERAL=" \
-      autoconf \
-      automake \
-      bc \
-      bison \
-      bzip2 \
-      ccache \
-      cmake \
-
-      clang-11 \
-
-      clang-${LLVM_VERSION} \
-
-      flex \
-      glslang-tools \
-      g++ \
-      libasound2-dev \
-      libcap-dev \
-
-      libclang-cpp11-dev \
-
-      libclang-cpp${LLVM_VERSION}-dev \
-      libdrm-dev \
-
-      libegl-dev \
-      libelf-dev \
-      libepoxy-dev \
-      libgbm-dev \
-      libpciaccess-dev \
-      libssl-dev
-      libvulkan-dev \
-      libwayland-dev \
-      libx11-xcb-dev \
-      libxext-dev \
-
-      llvm-13-dev \
-      llvm-11-dev \
-      make \
-      meson \
-      patch \
-      pkg-config \
-
-      llvm-${LLVM_VERSION}-dev \
-      make \
-      meson \
-      openssh-server \
-      patch \
-      pkgconf \
-
-      protobuf-compiler \
-      python3-dev \
-      python3-pip \
-      python3-setuptools \
-      python3-wheel \
-      spirv-tools \
-      wayland-protocols \
-      xz-utils \
-      "
-=======
 # Ephemeral packages (installed for this script and removed again at the end)
 EPHEMERAL=(
     autoconf
@@ -167,20 +98,6 @@
     zlib1g
     zstd
 )
->>>>>>> f4f4d800
-
-
-# Add llvm 13 to the build image
-apt-key add .gitlab-ci/container/debian/llvm-snapshot.gpg.key
-add-apt-repository "deb https://apt.llvm.org/bullseye/ llvm-toolchain-bullseye-13 main"
-
-apt-get update
-apt-get dist-upgrade -y
-
-apt-get install -y \
-      sysvinit-core
-
-apt-get install -y --no-remove \
 
 apt-get update
 apt-get dist-upgrade -y
@@ -188,62 +105,7 @@
 apt-get install --purge -y \
       sysvinit-core libelogind0
 
-<<<<<<< HEAD
-apt-get install -y --no-remove \
-      apt-utils \
-
-      curl \
-      git \
-      git-lfs \
-      inetutils-syslogd \
-      iptables \
-      jq \
-
-      libasan6 \
-      libexpat1 \
-      libllvm13 \
-      libllvm11 \
-      liblz4-1 \
-      libpng16-16 \
-      libpython3.9 \
-
-      libasan8 \
-      libdrm2 \
-      libexpat1 \
-      libllvm${LLVM_VERSION} \
-      liblz4-1 \
-      libpng16-16 \
-      libpython3.11 \
-
-      libvulkan1 \
-      libwayland-client0 \
-      libwayland-server0 \
-      libxcb-ewmh2 \
-      libxcb-randr0 \
-      libxcb-xfixes0 \
-      libxkbcommon0 \
-      libxrandr2 \
-      libxrender1 \
-      python3-mako \
-      python3-numpy \
-      python3-packaging \
-      python3-pil \
-      python3-requests \
-      python3-six \
-      python3-yaml \
-      socat \
-      vulkan-tools \
-      waffle-utils \
-      xauth \
-      xvfb \
-      zlib1g \
-      zstd
-
-apt-get install -y --no-install-recommends \
-      $STABLE_EPHEMERAL
-=======
 apt-get install -y --no-remove "${DEPS[@]}"
->>>>>>> f4f4d800
 
 apt-get install -y --no-install-recommends "${EPHEMERAL[@]}"
 
@@ -261,15 +123,6 @@
 
 # Needed for ci-fairy, this revision is able to upload files to MinIO
 # and doesn't depend on git
-
-pip3 install git+http://gitlab.freedesktop.org/freedesktop/ci-templates@ffe4d1b10aab7534489f0c4bbc4c5899df17d3f2
-
-# Needed for manipulation with traces yaml files.
-pip3 install yq
-
-# Needed for crosvm compilation.
-update-alternatives --install /usr/bin/clang clang /usr/bin/clang-11 100
-
 pip3 install --break-system-packages git+http://gitlab.freedesktop.org/freedesktop/ci-templates@ffe4d1b10aab7534489f0c4bbc4c5899df17d3f2
 
 # Needed for manipulation with traces yaml files.
@@ -284,12 +137,6 @@
 ############### Build libclc
 
 . .gitlab-ci/container/build-libclc.sh
-
-
-############### Build libdrm
-
-. .gitlab-ci/container/build-libdrm.sh
-
 
 ############### Build Wayland
 
@@ -308,4 +155,4 @@
 
 rm -rf /root/.rustup
 
-. .gitlab-ci/container/container_post_build.sh+. .gitlab-ci/container/container_post_build.sh
