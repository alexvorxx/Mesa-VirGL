--- conflicted
+++ resolved
@@ -1,7 +1,4 @@
-#!/bin/bash
-
 #!/usr/bin/env bash
-
 # shellcheck disable=SC2086 # we want word splitting
 
 set -uex
@@ -21,15 +18,7 @@
 git clone https://gitlab.freedesktop.org/wayland/wayland
 cd wayland
 git checkout "$LIBWAYLAND_VERSION"
-<<<<<<< HEAD
-
-meson -Ddocumentation=false -Ddtd_validation=false -Dlibraries=true _build $EXTRA_MESON_ARGS
-ninja -C _build install
-
-meson setup -Ddocumentation=false -Ddtd_validation=false -Dlibraries=true _build $EXTRA_MESON_ARGS
-=======
 meson setup -Ddocumentation=false -Ddtd_validation=false -Dlibraries=true _build ${EXTRA_MESON_ARGS:-}
->>>>>>> 4bc2d221
 meson install -C _build
 cd ..
 rm -rf wayland
@@ -37,16 +26,7 @@
 git clone https://gitlab.freedesktop.org/wayland/wayland-protocols
 cd wayland-protocols
 git checkout "$WAYLAND_PROTOCOLS_VERSION"
-<<<<<<< HEAD
-
-meson _build $EXTRA_MESON_ARGS
-ninja -C _build install
-
-meson setup _build $EXTRA_MESON_ARGS
-=======
 meson setup _build ${EXTRA_MESON_ARGS:-}
->>>>>>> 4bc2d221
 meson install -C _build
-
 cd ..
-rm -rf wayland-protocols+rm -rf wayland-protocols
