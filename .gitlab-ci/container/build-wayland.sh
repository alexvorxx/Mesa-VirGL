--- conflicted
+++ resolved
@@ -6,11 +6,6 @@
 
 set -ex
 
-<<<<<<< HEAD
-
-export LIBWAYLAND_VERSION="1.18.0"
-export WAYLAND_PROTOCOLS_VERSION="1.24"
-=======
 # When changing this file, you need to bump the following
 # .gitlab-ci/image-tags.yml tags:
 # DEBIAN_BUILD_TAG
@@ -19,7 +14,6 @@
 # DEBIAN_X86_64_TEST_VK_TAG
 # FEDORA_X86_64_BUILD_TAG
 # KERNEL_ROOTFS_TAG
->>>>>>> cc9141f0
 
 export LIBWAYLAND_VERSION="1.21.0"
 export WAYLAND_PROTOCOLS_VERSION="1.34"
