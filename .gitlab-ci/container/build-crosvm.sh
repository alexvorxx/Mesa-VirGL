#!/bin/bash

#!/usr/bin/env bash

# shellcheck disable=SC2086 # we want word splitting

set -ex

git config --global user.email "mesa@example.com"
git config --global user.name "Mesa CI"

<<<<<<< HEAD
CROSVM_VERSION=d0cbf0b23eb4bd2355b011184025c7c5d8749376

=======
CROSVM_VERSION=e3815e62d675ef436956a992e0ed58b7309c759d
>>>>>>> f4f4d800
git clone --single-branch -b main --no-checkout https://chromium.googlesource.com/crosvm/crosvm /platform/crosvm
pushd /platform/crosvm
git checkout "$CROSVM_VERSION"
git submodule update --init

VIRGLRENDERER_VERSION=747c6ae5b194ca551a79958a9a86c42bddcc4553
rm -rf third_party/virglrenderer
git clone --single-branch -b main --no-checkout https://gitlab.freedesktop.org/virgl/virglrenderer.git third_party/virglrenderer
pushd third_party/virglrenderer
git checkout "$VIRGLRENDERER_VERSION"

meson build/ -Drender-server-worker=process -Dvenus-experimental=true $EXTRA_MESON_ARGS
ninja -C build install
popd


meson setup build/ -D libdir=lib -D render-server-worker=process -D venus=true $EXTRA_MESON_ARGS
meson install -C build
popd

cargo update -p pkg-config@0.3.26 --precise 0.3.27


RUSTFLAGS='-L native=/usr/local/lib' cargo install \
  bindgen-cli \
  --locked \
  -j ${FDO_CI_CONCURRENT:-4} \
  --root /usr/local \

  --version 0.63.0 \

  --version 0.65.1 \

  $EXTRA_CARGO_ARGS

CROSVM_USE_SYSTEM_VIRGLRENDERER=1 RUSTFLAGS='-L native=/usr/local/lib' cargo install \
  -j ${FDO_CI_CONCURRENT:-4} \
  --locked \
  --features 'default-no-sandbox gpu x virgl_renderer virgl_renderer_next' \
  --path . \
  --root /usr/local \
  $EXTRA_CARGO_ARGS

popd

rm -rf /platform/crosvm<|MERGE_RESOLUTION|>--- conflicted
+++ resolved
@@ -1,7 +1,4 @@
-#!/bin/bash
-
 #!/usr/bin/env bash
-
 # shellcheck disable=SC2086 # we want word splitting
 
 set -ex
@@ -9,12 +6,7 @@
 git config --global user.email "mesa@example.com"
 git config --global user.name "Mesa CI"
 
-<<<<<<< HEAD
-CROSVM_VERSION=d0cbf0b23eb4bd2355b011184025c7c5d8749376
-
-=======
 CROSVM_VERSION=e3815e62d675ef436956a992e0ed58b7309c759d
->>>>>>> f4f4d800
 git clone --single-branch -b main --no-checkout https://chromium.googlesource.com/crosvm/crosvm /platform/crosvm
 pushd /platform/crosvm
 git checkout "$CROSVM_VERSION"
@@ -25,29 +17,18 @@
 git clone --single-branch -b main --no-checkout https://gitlab.freedesktop.org/virgl/virglrenderer.git third_party/virglrenderer
 pushd third_party/virglrenderer
 git checkout "$VIRGLRENDERER_VERSION"
-
-meson build/ -Drender-server-worker=process -Dvenus-experimental=true $EXTRA_MESON_ARGS
-ninja -C build install
-popd
-
-
 meson setup build/ -D libdir=lib -D render-server-worker=process -D venus=true $EXTRA_MESON_ARGS
 meson install -C build
 popd
 
 cargo update -p pkg-config@0.3.26 --precise 0.3.27
 
-
 RUSTFLAGS='-L native=/usr/local/lib' cargo install \
   bindgen-cli \
   --locked \
   -j ${FDO_CI_CONCURRENT:-4} \
   --root /usr/local \
-
-  --version 0.63.0 \
-
   --version 0.65.1 \
-
   $EXTRA_CARGO_ARGS
 
 CROSVM_USE_SYSTEM_VIRGLRENDERER=1 RUSTFLAGS='-L native=/usr/local/lib' cargo install \
@@ -60,4 +41,4 @@
 
 popd
 
-rm -rf /platform/crosvm+rm -rf /platform/crosvm
