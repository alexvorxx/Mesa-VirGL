--- conflicted
+++ resolved
@@ -46,11 +46,7 @@
     - .container+build-rules
     - .incorporate-templates-commit
   variables:
-
-    FDO_DISTRIBUTION_VERSION: bullseye-slim
-
     FDO_DISTRIBUTION_VERSION: bookworm-slim
-
     FDO_REPO_SUFFIX: $CI_JOB_NAME
     FDO_DISTRIBUTION_EXEC: 'bash .gitlab-ci/container/${CI_JOB_NAME}.sh'
     # no need to pull the whole repo to build the container image
@@ -61,17 +57,8 @@
     - .container
     - .incorporate-base-tag+templates-commit
 
-
-
-# Debian 11 based x86 build image base
-
-# Debian based x86 build image base
-
-debian/x86_build-base:
-
 # Debian based x86_64 build image base
 debian/x86_64_build-base:
-
   extends:
     - .fdo.container-build@debian
     - .container
@@ -89,17 +76,8 @@
   needs:
     - debian/x86_64_build-base
 
-
-
-# Debian 11 based x86 main build image
-
-# Debian based x86 main build image
-
-debian/x86_build:
-
 # Debian based x86_64 main build image
 debian/x86_64_build:
-
   extends:
     - .use-debian/x86_64_build-base
   variables:
@@ -115,17 +93,8 @@
   needs:
     - debian/x86_64_build
 
-
-
-# Debian 11 based i386 cross-build image
-
-# Debian based i386 cross-build image
-
-debian/i386_build:
-
 # Debian based x86_32 cross-build image
 debian/x86_32_build:
-
   extends:
     - .use-debian/x86_64_build-base
   variables:
@@ -141,49 +110,7 @@
   needs:
     - debian/x86_32_build
 
-<<<<<<< HEAD
-
-
-# Debian 11 based x86-mingw cross main build image
-debian/x86_build-mingw:
-
-# Debian based x86-mingw cross main build image
-# FIXME: Until gets fixed on Debian 12, disabled.
-.debian/x86_build-mingw:
-
-
-# Debian based x86_64-mingw cross main build image
-# FIXME: Until gets fixed on Debian 12, disabled.
-.debian/x86_64_build-mingw:
-
-  extends:
-    - .use-debian/x86_64_build-base
-  variables:
-    MESA_IMAGE_TAG: &debian-x86_64_build_mingw ${DEBIAN_BUILD_MINGW_TAG}
-
-.use-debian/x86_64_build_mingw:
-  extends:
-    - .set-image-base-tag
-  variables:
-    MESA_BASE_TAG: *debian-x86_64_build-base
-    MESA_IMAGE_PATH: ${DEBIAN_X86_64_BUILD_MINGW_IMAGE_PATH}
-    MESA_IMAGE_TAG: *debian-x86_64_build_mingw
-  needs:
-
-
-    - debian/x86_build-mingw
-
-# Debian 11 based ppc64el cross-build image
-
-    - .debian/x86_build-mingw
-
-    - .debian/x86_64_build-mingw
-
-
-=======
->>>>>>> f4f4d800
 # Debian based ppc64el cross-build image
-
 debian/ppc64el_build:
   extends:
     - .use-debian/x86_64_build-base
@@ -200,11 +127,7 @@
   needs:
     - debian/ppc64el_build
 
-
-# Debian 11 based s390x cross-build image
-
 # Debian based s390x cross-build image
-
 debian/s390x_build:
   extends:
     - .use-debian/x86_64_build-base
@@ -240,29 +163,12 @@
   needs:
     - debian/android_build
 
-
-
-# Debian 11 based x86 test image base
-debian/x86_test-base:
-  extends: debian/x86_build-base
-  variables:
-    KERNEL_URL: &kernel-rootfs-url "https://gitlab.freedesktop.org/gfx-ci/linux/-/archive/v6.3-for-mesa-ci-43c973a8ff91/linux-v6.3-for-mesa-ci-43c973a8ff91.tar.bz2"
-
-# Debian based x86 test image base
-debian/x86_test-base:
-  extends: debian/x86_build-base
-  variables:
-    KERNEL_URL: &kernel-rootfs-url "https://gitlab.freedesktop.org/gfx-ci/linux/-/archive/v6.3-for-mesa-ci-43c973a8ff91/linux-v6.3-for-mesa-ci-6fc749a2a59a.tar.bz2"
-
-    MESA_IMAGE_TAG: &debian-x86_test-base ${DEBIAN_BASE_TAG}
-
 # Debian based x86_64 test image base
 debian/x86_64_test-base:
   extends: debian/x86_64_build-base
   variables:
     MESA_IMAGE_TAG: &debian-x86_64_test-base "${DEBIAN_BASE_TAG}--${KERNEL_TAG}"
 
-
 .use-debian/x86_64_test-base:
   extends:
     - .fdo.container-build@debian
@@ -272,20 +178,10 @@
     MESA_BASE_TAG: *debian-x86_64_test-base
   needs:
     - debian/x86_64_test-base
-
-
-
-# Debian 11 based x86 test image for GL
-
-# Debian based x86 test image for GL
-
-debian/x86_test-gl:
-  extends: .use-debian/x86_test-base
 
 # Debian based x86_64 test image for GL
 debian/x86_64_test-gl:
   extends: .use-debian/x86_64_test-base
-
   variables:
     MESA_IMAGE_TAG: &debian-x86_64_test-gl ${DEBIAN_X86_64_TEST_GL_TAG}
 
@@ -299,19 +195,9 @@
   needs:
     - debian/x86_64_test-gl
 
-
-
-# Debian 11 based x86 test image for VK
-
-# Debian based x86 test image for VK
-
-debian/x86_test-vk:
-  extends: .use-debian/x86_test-base
-
 # Debian based x86_64 test image for VK
 debian/x86_64_test-vk:
   extends: .use-debian/x86_64_test-base
-
   variables:
     MESA_IMAGE_TAG: &debian-x86_64_test-vk ${DEBIAN_X86_64_TEST_VK_TAG}
 
@@ -325,19 +211,9 @@
   needs:
     - debian/x86_64_test-vk
 
-
-
-# Debian 11 based x86 test image for Android
-
-# Debian based x86 test image for Android
-
-debian/x86_test-android:
-  extends: .use-debian/x86_test-base
-
 # Debian based x86_64 test image for Android
 debian/x86_64_test-android:
   extends: .use-debian/x86_64_test-base
-
   variables:
     MESA_IMAGE_TAG: &debian-x86_64_test-android ${DEBIAN_X86_64_TEST_ANDROID_TAG}
     ANDROID_NDK: android-ndk-r25b
@@ -352,16 +228,8 @@
   needs:
     - debian/x86_64_test-android
 
-
-# Debian 11 based ARM build image
-
 # Debian based ARM build image
-
-
-debian/arm_build:
-
 debian/arm64_build:
-
   extends:
     - .fdo.container-build@debian
     - .container
@@ -405,12 +273,6 @@
   needs:
     - alpine/x86_64_build
 
-# Fedora 36 based x86 build image
-
-# Fedora based x86 build image
-
-fedora/x86_build:
-
 # Alpine based x86_64 image for LAVA SSH dockerized client
 alpine/x86_64_lava_ssh_client:
   extends:
@@ -418,24 +280,14 @@
   variables:
     MESA_IMAGE_TAG: &alpine-x86_64_lava_ssh_client ${ALPINE_X86_64_LAVA_SSH_TAG}
 
-
 # Fedora based x86_64 build image
 fedora/x86_64_build:
-
   extends:
     - .fdo.container-build@fedora
     - .container
   variables:
-
-    FDO_DISTRIBUTION_VERSION: 36
-
     FDO_DISTRIBUTION_VERSION: 38
-
-
-    MESA_IMAGE_TAG: &fedora-x86_build ${FEDORA_X86_BUILD_TAG}
-
     MESA_IMAGE_TAG: &fedora-x86_64_build ${FEDORA_X86_64_BUILD_TAG}
-
 
 .use-fedora/x86_64_build:
   extends:
@@ -651,4 +503,4 @@
   variables:
     MESA_IMAGE_PATH: *windows_test_image_path
     MESA_IMAGE_TAG: *windows_test_image_tag
-    MESA_BASE_IMAGE_TAG: *windows_vs_image_tag+    MESA_BASE_IMAGE_TAG: *windows_vs_image_tag
