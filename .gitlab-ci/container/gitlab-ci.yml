# Docker image tag helper templates

.incorporate-templates-commit:
  variables:
    FDO_DISTRIBUTION_TAG: "${MESA_IMAGE_TAG}--${MESA_TEMPLATES_COMMIT}"

.incorporate-base-tag+templates-commit:
  variables:
    FDO_BASE_IMAGE: "${CI_REGISTRY_IMAGE}/${MESA_BASE_IMAGE}:${MESA_BASE_TAG}--${MESA_TEMPLATES_COMMIT}"
    FDO_DISTRIBUTION_TAG: "${MESA_IMAGE_TAG}--${MESA_BASE_TAG}--${MESA_TEMPLATES_COMMIT}"

.set-image:
  extends:
    - .incorporate-templates-commit
  variables:
    MESA_IMAGE: "$CI_REGISTRY_IMAGE/${MESA_IMAGE_PATH}:${FDO_DISTRIBUTION_TAG}"
  image: "$MESA_IMAGE"

.set-image-base-tag:
  extends:
    - .set-image
    - .incorporate-base-tag+templates-commit
  variables:
    MESA_IMAGE: "$CI_REGISTRY_IMAGE/${MESA_IMAGE_PATH}:${FDO_DISTRIBUTION_TAG}"

.use-wine:
  variables:
    WINEPATH: "/usr/x86_64-w64-mingw32/bin;/usr/x86_64-w64-mingw32/lib;/usr/lib/gcc/x86_64-w64-mingw32/10-posix;c:/windows;c:/windows/system32"

# Build the CI docker images.
#
# MESA_IMAGE_TAG is the tag of the docker image used by later stage jobs. If the
# image doesn't exist yet, the container stage job generates it.
#
# In order to generate a new image, one should generally change the tag.
# While removing the image from the registry would also work, that's not
# recommended except for ephemeral images during development: Replacing
# an image after a significant amount of time might pull in newer
# versions of gcc/clang or other packages, which might break the build
# with older commits using the same tag.
#
# After merging a change resulting in generating a new image to the
# main repository, it's recommended to remove the image from the source
# repository's container registry, so that the image from the main
# repository's registry will be used there as well.

.container:
  stage: container
  extends:
    - .container-rules
    - .incorporate-templates-commit
    - .use-wine
  variables:

    FDO_DISTRIBUTION_VERSION: bullseye-slim

    FDO_DISTRIBUTION_VERSION: bookworm-slim

    FDO_REPO_SUFFIX: $CI_JOB_NAME
    FDO_DISTRIBUTION_EXEC: 'bash .gitlab-ci/container/${CI_JOB_NAME}.sh'
    # no need to pull the whole repo to build the container image
    GIT_STRATEGY: none

.use-base-image:
  extends:
    - .container
    - .incorporate-base-tag+templates-commit
    # Don't want the .container rules
    - .build-rules

<<<<<<< HEAD

# Debian 11 based x86 build image base

# Debian based x86 build image base

debian/x86_build-base:
=======
# Debian based x86_64 build image base
debian/x86_64_build-base:
>>>>>>> b687fa4c
  extends:
    - .fdo.container-build@debian
    - .container
  variables:
    MESA_IMAGE_TAG: &debian-x86_64_build-base ${DEBIAN_BASE_TAG}

.use-debian/x86_64_build-base:
  extends:
    - .fdo.container-build@debian
    - .use-base-image
  variables:
    MESA_BASE_IMAGE: ${DEBIAN_X86_64_BUILD_BASE_IMAGE}
    MESA_BASE_TAG: *debian-x86_64_build-base
    MESA_ARTIFACTS_BASE_TAG: *debian-x86_64_build-base
  needs:
    - debian/x86_64_build-base

<<<<<<< HEAD

# Debian 11 based x86 main build image

# Debian based x86 main build image

debian/x86_build:
=======
# Debian based x86_64 main build image
debian/x86_64_build:
>>>>>>> b687fa4c
  extends:
    - .use-debian/x86_64_build-base
  variables:
    MESA_IMAGE_TAG: &debian-x86_64_build ${DEBIAN_BUILD_TAG}

.use-debian/x86_64_build:
  extends:
    - .set-image-base-tag
  variables:
    MESA_BASE_TAG: *debian-x86_64_build-base
    MESA_IMAGE_PATH: ${DEBIAN_X86_64_BUILD_IMAGE_PATH}
    MESA_IMAGE_TAG: *debian-x86_64_build
  needs:
    - debian/x86_64_build

<<<<<<< HEAD

# Debian 11 based i386 cross-build image

# Debian based i386 cross-build image

debian/i386_build:
=======
# Debian based x86_32 cross-build image
debian/x86_32_build:
>>>>>>> b687fa4c
  extends:
    - .use-debian/x86_64_build-base
  variables:
    MESA_IMAGE_TAG: &debian-x86_32_build ${DEBIAN_BUILD_TAG}

.use-debian/x86_32_build:
  extends:
    - .set-image-base-tag
  variables:
    MESA_BASE_TAG: *debian-x86_64_build-base
    MESA_IMAGE_PATH: "debian/x86_32_build"
    MESA_IMAGE_TAG: *debian-x86_32_build
  needs:
    - debian/x86_32_build

<<<<<<< HEAD

# Debian 11 based x86-mingw cross main build image
debian/x86_build-mingw:

# Debian based x86-mingw cross main build image
# FIXME: Until gets fixed on Debian 12, disabled.
.debian/x86_build-mingw:

=======
# Debian based x86_64-mingw cross main build image
# FIXME: Until gets fixed on Debian 12, disabled.
.debian/x86_64_build-mingw:
>>>>>>> b687fa4c
  extends:
    - .use-debian/x86_64_build-base
  variables:
    MESA_IMAGE_TAG: &debian-x86_64_build_mingw ${DEBIAN_BUILD_MINGW_TAG}

.use-debian/x86_64_build_mingw:
  extends:
    - .set-image-base-tag
  variables:
    MESA_BASE_TAG: *debian-x86_64_build-base
    MESA_IMAGE_PATH: ${DEBIAN_X86_64_BUILD_MINGW_IMAGE_PATH}
    MESA_IMAGE_TAG: *debian-x86_64_build_mingw
  needs:
<<<<<<< HEAD

    - debian/x86_build-mingw

# Debian 11 based ppc64el cross-build image

    - .debian/x86_build-mingw
=======
    - .debian/x86_64_build-mingw
>>>>>>> b687fa4c

# Debian based ppc64el cross-build image

debian/ppc64el_build:
  extends:
    - .use-debian/x86_64_build-base
  variables:
    MESA_IMAGE_TAG: &debian-ppc64el_build ${DEBIAN_BUILD_TAG}

.use-debian/ppc64el_build:
  extends:
    - .set-image-base-tag
  variables:
    MESA_BASE_TAG: *debian-x86_64_build-base
    MESA_IMAGE_PATH: "debian/ppc64el_build"
    MESA_IMAGE_TAG: *debian-ppc64el_build
  needs:
    - debian/ppc64el_build


# Debian 11 based s390x cross-build image

# Debian based s390x cross-build image

debian/s390x_build:
  extends:
    - .use-debian/x86_64_build-base
  variables:
    MESA_IMAGE_TAG: &debian-s390x_build ${DEBIAN_BUILD_TAG}

.use-debian/s390x_build:
  extends:
    - .set-image-base-tag
  variables:
    MESA_BASE_TAG: *debian-x86_64_build-base
    MESA_IMAGE_PATH: "debian/s390x_build"
    MESA_IMAGE_TAG: *debian-s390x_build
  needs:
    - debian/s390x_build

# Android NDK cross-build image
debian/android_build:
  extends:
    - .use-debian/x86_64_build-base
  variables:
    MESA_IMAGE_TAG: &debian-android_build ${DEBIAN_BUILD_TAG}
    ANDROID_SDK_VERSION: 33
    ANDROID_NDK: android-ndk-r25b

.use-debian/android_build:
  extends:
    - .set-image-base-tag
  variables:
    MESA_BASE_TAG: *debian-x86_64_build-base
    MESA_IMAGE_PATH: "debian/android_build"
    MESA_IMAGE_TAG: *debian-android_build
  needs:
    - debian/android_build

<<<<<<< HEAD

# Debian 11 based x86 test image base
debian/x86_test-base:
  extends: debian/x86_build-base
  variables:
    KERNEL_URL: &kernel-rootfs-url "https://gitlab.freedesktop.org/gfx-ci/linux/-/archive/v6.3-for-mesa-ci-43c973a8ff91/linux-v6.3-for-mesa-ci-43c973a8ff91.tar.bz2"

# Debian based x86 test image base
debian/x86_test-base:
  extends: debian/x86_build-base
  variables:
    KERNEL_URL: &kernel-rootfs-url "https://gitlab.freedesktop.org/gfx-ci/linux/-/archive/v6.3-for-mesa-ci-43c973a8ff91/linux-v6.3-for-mesa-ci-6fc749a2a59a.tar.bz2"

    MESA_IMAGE_TAG: &debian-x86_test-base ${DEBIAN_BASE_TAG}
=======
# Debian based x86_64 test image base
debian/x86_64_test-base:
  extends: debian/x86_64_build-base
  variables:
    KERNEL_URL: &kernel-rootfs-url "https://gitlab.freedesktop.org/gfx-ci/linux/-/archive/v6.3-for-mesa-ci-43c973a8ff91/linux-v6.3-for-mesa-ci-6fc749a2a59a.tar.bz2"
    MESA_IMAGE_TAG: &debian-x86_64_test-base ${DEBIAN_BASE_TAG}
>>>>>>> b687fa4c

.use-debian/x86_64_test-base:
  extends:
    - .fdo.container-build@debian
    - .use-base-image
  variables:
    MESA_BASE_IMAGE: ${DEBIAN_X86_64_TEST_BASE_IMAGE}
    MESA_BASE_TAG: *debian-x86_64_test-base
  needs:
    - debian/x86_64_test-base

<<<<<<< HEAD

# Debian 11 based x86 test image for GL

# Debian based x86 test image for GL

debian/x86_test-gl:
  extends: .use-debian/x86_test-base
=======
# Debian based x86_64 test image for GL
debian/x86_64_test-gl:
  extends: .use-debian/x86_64_test-base
>>>>>>> b687fa4c
  variables:
    MESA_IMAGE_TAG: &debian-x86_64_test-gl ${DEBIAN_X86_64_TEST_GL_TAG}

.use-debian/x86_64_test-gl:
  extends:
    - .set-image-base-tag
  variables:
    MESA_BASE_TAG: *debian-x86_64_test-base
    MESA_IMAGE_PATH: ${DEBIAN_X86_64_TEST_IMAGE_GL_PATH}
    MESA_IMAGE_TAG: *debian-x86_64_test-gl
  needs:
    - debian/x86_64_test-gl

<<<<<<< HEAD

# Debian 11 based x86 test image for VK

# Debian based x86 test image for VK

debian/x86_test-vk:
  extends: .use-debian/x86_test-base
=======
# Debian based x86_64 test image for VK
debian/x86_64_test-vk:
  extends: .use-debian/x86_64_test-base
>>>>>>> b687fa4c
  variables:
    MESA_IMAGE_TAG: &debian-x86_64_test-vk ${DEBIAN_X86_64_TEST_VK_TAG}

.use-debian/x86_64_test-vk:
  extends:
    - .set-image-base-tag
  variables:
    MESA_BASE_TAG: *debian-x86_64_test-base
    MESA_IMAGE_PATH: ${DEBIAN_X86_64_TEST_IMAGE_VK_PATH}
    MESA_IMAGE_TAG: *debian-x86_64_test-vk
  needs:
    - debian/x86_64_test-vk

<<<<<<< HEAD

# Debian 11 based x86 test image for Android

# Debian based x86 test image for Android

debian/x86_test-android:
  extends: .use-debian/x86_test-base
=======
# Debian based x86_64 test image for Android
debian/x86_64_test-android:
  extends: .use-debian/x86_64_test-base
>>>>>>> b687fa4c
  variables:
    MESA_IMAGE_TAG: &debian-x86_64_test-android ${DEBIAN_X86_64_TEST_ANDROID_TAG}
    ANDROID_NDK: android-ndk-r25b

.use-debian/x86_64_test-android:
  extends:
    - .set-image-base-tag
  variables:
    MESA_BASE_TAG: *debian-x86_64_test-base
    MESA_IMAGE_PATH: ${DEBIAN_X86_64_TEST_ANDROID_IMAGE_PATH}
    MESA_IMAGE_TAG: *debian-x86_64_test-android
  needs:
    - debian/x86_64_test-android


# Debian 11 based ARM build image

# Debian based ARM build image
<<<<<<< HEAD

debian/arm_build:
=======
debian/arm64_build:
>>>>>>> b687fa4c
  extends:
    - .fdo.container-build@debian
    - .container
  tags:
    - aarch64
  variables:
    MESA_IMAGE_TAG: &debian-arm64_build ${DEBIAN_BASE_TAG}

.use-debian/arm64_build:
  extends:
    - .set-image
  variables:
    MESA_IMAGE_PATH: "debian/arm64_build"
    MESA_IMAGE_TAG: *debian-arm64_build
    MESA_ARTIFACTS_TAG: *debian-arm64_build
  needs:
    - debian/arm64_build


# Alpine based x86_64 build image
alpine/x86_64_build:
  extends:
    - .fdo.container-build@alpine
    - .container
  variables:
    FDO_DISTRIBUTION_VERSION: "3.18"
    MESA_IMAGE_TAG: &alpine-x86_64_build ${ALPINE_X86_64_BUILD_TAG}

.use-alpine/x86_64_build:
  extends:
    - .set-image
  variables:
    MESA_IMAGE_PATH: "alpine/x86_64_build"
    MESA_IMAGE_TAG: *alpine-x86_64_build
  needs:
    - alpine/x86_64_build

<<<<<<< HEAD

# Fedora 36 based x86 build image

# Fedora based x86 build image

fedora/x86_build:
=======
# Fedora based x86_64 build image
fedora/x86_64_build:
>>>>>>> b687fa4c
  extends:
    - .fdo.container-build@fedora
    - .container
  variables:

    FDO_DISTRIBUTION_VERSION: 36

    FDO_DISTRIBUTION_VERSION: 38
<<<<<<< HEAD

    MESA_IMAGE_TAG: &fedora-x86_build ${FEDORA_X86_BUILD_TAG}
=======
    MESA_IMAGE_TAG: &fedora-x86_64_build ${FEDORA_X86_64_BUILD_TAG}
>>>>>>> b687fa4c

.use-fedora/x86_64_build:
  extends:
    - .set-image
  variables:
    MESA_IMAGE_PATH: "fedora/x86_64_build"
    MESA_IMAGE_TAG: *fedora-x86_64_build
  needs:
    - fedora/x86_64_build


.kernel+rootfs:
  extends:
    - .build-rules
  stage: container
  variables:
    GIT_STRATEGY: fetch
    KERNEL_URL: *kernel-rootfs-url
    MESA_ROOTFS_TAG: &kernel-rootfs ${KERNEL_ROOTFS_TAG}
    DISTRIBUTION_TAG: &distribution-tag-arm "${MESA_ROOTFS_TAG}--${MESA_ARTIFACTS_TAG}--${MESA_TEMPLATES_COMMIT}"
  script:
    - .gitlab-ci/container/lava_build.sh

kernel+rootfs_x86_64:
  extends:
    - .use-debian/x86_64_build-base
    - .kernel+rootfs
  image: "$FDO_BASE_IMAGE"
  variables:
    DEBIAN_ARCH: "amd64"
    DISTRIBUTION_TAG: &distribution-tag-x86_64 "${MESA_ROOTFS_TAG}--${MESA_ARTIFACTS_BASE_TAG}--${MESA_TEMPLATES_COMMIT}"

kernel+rootfs_arm64:
  extends:
    - .use-debian/arm64_build
    - .kernel+rootfs
  tags:
    - aarch64
  variables:
    DEBIAN_ARCH: "arm64"

kernel+rootfs_arm32:
  extends:
    - kernel+rootfs_arm64
  variables:
    DEBIAN_ARCH: "armhf"

# Cannot use anchors defined here from included files, so use extends: instead
.use-kernel+rootfs-arm:
  variables:
    DISTRIBUTION_TAG: *distribution-tag-arm
    MESA_ROOTFS_TAG: *kernel-rootfs

.use-kernel+rootfs-x86_64:
  variables:
    DISTRIBUTION_TAG: *distribution-tag-x86_64
    MESA_ROOTFS_TAG: *kernel-rootfs

# x86_64 image with ARM64 & ARM32 kernel & rootfs for baremetal testing
.debian/arm_test:
  extends:
    - .fdo.container-build@debian
    - .container
    # Don't want the .container rules
    - .build-rules
  variables:
    FDO_DISTRIBUTION_TAG: "${MESA_IMAGE_TAG}--${MESA_ROOTFS_TAG}--${MESA_TEMPLATES_COMMIT}"
    ARTIFACTS_PREFIX: "https://${MINIO_HOST}/mesa-lava"
    ARTIFACTS_SUFFIX: "${MESA_ROOTFS_TAG}--${MESA_ARTIFACTS_TAG}--${MESA_TEMPLATES_COMMIT}"
    MESA_ARTIFACTS_TAG: *debian-arm64_build
    MESA_ROOTFS_TAG: *kernel-rootfs

debian/arm32_test:
  extends:
    - .debian/arm_test
  needs:
    - kernel+rootfs_arm32
  variables:
    MESA_IMAGE_TAG: &debian-arm32_test ${DEBIAN_BASE_TAG}

debian/arm64_test:
  extends:
    - .debian/arm_test
  needs:
    - kernel+rootfs_arm64
  variables:
    MESA_IMAGE_TAG: &debian-arm64_test ${DEBIAN_BASE_TAG}

.use-debian/arm_test:
  variables:
    MESA_ROOTFS_TAG: *kernel-rootfs

.use-debian/arm32_test:
  image: "$CI_REGISTRY_IMAGE/${MESA_IMAGE_PATH}:${MESA_IMAGE_TAG}--${MESA_ROOTFS_TAG}--${MESA_TEMPLATES_COMMIT}"
  extends:
    - .use-debian/arm_test
  variables:
    MESA_IMAGE_PATH: "debian/arm32_test"
    MESA_IMAGE_TAG: *debian-arm32_test
  needs:
    - debian/arm_test

.use-debian/arm64_test:
  image: "$CI_REGISTRY_IMAGE/${MESA_IMAGE_PATH}:${MESA_IMAGE_TAG}--${MESA_ROOTFS_TAG}--${MESA_TEMPLATES_COMMIT}"
  extends:
    - .use-debian/arm_test
  variables:
    MESA_IMAGE_PATH: "debian/arm64_test"
    MESA_IMAGE_TAG: *debian-arm64_test
  needs:
    - debian/arm_test

# Native Windows docker builds
#
# Unlike the above Linux-based builds - including MinGW builds which
# cross-compile for Windows - which use the freedesktop ci-templates, we
# cannot use the same scheme here. As Windows lacks support for
# Docker-in-Docker, and Podman does not run natively on Windows, we have
# to open-code much of the same ourselves.
#
# This is achieved by first running in a native Windows shell instance
# (host PowerShell) in the container stage to build and push the image,
# then in the build stage by executing inside Docker.

.windows-docker-vs2019:
  variables:
    MESA_IMAGE: "$CI_REGISTRY_IMAGE/${MESA_IMAGE_PATH}:${MESA_IMAGE_TAG}"
    MESA_UPSTREAM_IMAGE: "$CI_REGISTRY/$FDO_UPSTREAM_REPO/$MESA_IMAGE_PATH:${MESA_IMAGE_TAG}"

.windows_container_build:
  inherit:
    default: [retry]
  extends:
    - .container
    - .windows-docker-vs2019
  rules:
    - if: '$MICROSOFT_FARM == "offline"'
      when: never
    - !reference [.container-rules, rules]
  variables:
    GIT_STRATEGY: fetch # we do actually need the full repository though
    MESA_BASE_IMAGE: None
  tags:
    - windows
    - shell
    - "2022"
    - mesa
  script:
    - .\.gitlab-ci\windows\mesa_container.ps1 $CI_REGISTRY $CI_REGISTRY_USER $CI_REGISTRY_PASSWORD $MESA_IMAGE $MESA_UPSTREAM_IMAGE ${DOCKERFILE} ${MESA_BASE_IMAGE}

windows_vs2019:
  inherit:
    default: [retry]
  extends:
    - .windows_container_build
  variables:
    MESA_IMAGE_PATH: &windows_vs_image_path ${WINDOWS_X64_VS_PATH}
    MESA_IMAGE_TAG: &windows_vs_image_tag ${WINDOWS_X64_VS_TAG}
    DOCKERFILE: Dockerfile_vs
    MESA_BASE_IMAGE: "mcr.microsoft.com/windows/server:ltsc2022"

windows_build_vs2019:
  inherit:
    default: [retry]
  extends:
    - .windows_container_build
  rules:
    - if: '$MICROSOFT_FARM == "offline"'
      when: never
    - !reference [.build-rules, rules]
  variables:
    MESA_IMAGE_PATH: &windows_build_image_path ${WINDOWS_X64_BUILD_PATH}
    MESA_IMAGE_TAG: &windows_build_image_tag ${MESA_BASE_IMAGE_TAG}--${WINDOWS_X64_BUILD_TAG}
    DOCKERFILE: Dockerfile_build
    MESA_BASE_IMAGE_PATH: *windows_vs_image_path
    MESA_BASE_IMAGE_TAG: *windows_vs_image_tag
    MESA_BASE_IMAGE: "$CI_REGISTRY_IMAGE/${MESA_BASE_IMAGE_PATH}:${MESA_BASE_IMAGE_TAG}"
  timeout: 2h 30m # LLVM takes ages
  needs:
    - windows_vs2019

windows_test_vs2019:
  inherit:
    default: [retry]
  extends:
    - .windows_container_build
  rules:
    - if: '$MICROSOFT_FARM == "offline"'
      when: never
    - !reference [.build-rules, rules]
  variables:
    MESA_IMAGE_PATH: &windows_test_image_path ${WINDOWS_X64_TEST_PATH}
    MESA_IMAGE_TAG: &windows_test_image_tag ${MESA_BASE_IMAGE_TAG}--${WINDOWS_X64_TEST_TAG}
    DOCKERFILE: Dockerfile_test
    MESA_BASE_IMAGE_PATH: *windows_vs_image_path
    MESA_BASE_IMAGE_TAG: *windows_vs_image_tag
    MESA_BASE_IMAGE: "$CI_REGISTRY_IMAGE/${MESA_BASE_IMAGE_PATH}:${MESA_BASE_IMAGE_TAG}"
  timeout: 2h 30m
  needs:
    - windows_vs2019

.use-windows_build_vs2019:
  inherit:
    default: [retry]
  extends: .windows-docker-vs2019
  image: "$MESA_IMAGE"
  variables:
    MESA_IMAGE_PATH: *windows_build_image_path
    MESA_IMAGE_TAG: *windows_build_image_tag
    MESA_BASE_IMAGE_TAG: *windows_vs_image_tag
  needs:
    - windows_build_vs2019

.use-windows_test_vs2019:
  inherit:
    default: [retry]
  extends: .windows-docker-vs2019
  image: "$MESA_IMAGE"
  variables:
    MESA_IMAGE_PATH: *windows_test_image_path
    MESA_IMAGE_TAG: *windows_test_image_tag
    MESA_BASE_IMAGE_TAG: *windows_vs_image_tag<|MERGE_RESOLUTION|>--- conflicted
+++ resolved
@@ -68,17 +68,17 @@
     # Don't want the .container rules
     - .build-rules
 
-<<<<<<< HEAD
+
 
 # Debian 11 based x86 build image base
 
 # Debian based x86 build image base
 
 debian/x86_build-base:
-=======
+
 # Debian based x86_64 build image base
 debian/x86_64_build-base:
->>>>>>> b687fa4c
+
   extends:
     - .fdo.container-build@debian
     - .container
@@ -96,17 +96,17 @@
   needs:
     - debian/x86_64_build-base
 
-<<<<<<< HEAD
+
 
 # Debian 11 based x86 main build image
 
 # Debian based x86 main build image
 
 debian/x86_build:
-=======
+
 # Debian based x86_64 main build image
 debian/x86_64_build:
->>>>>>> b687fa4c
+
   extends:
     - .use-debian/x86_64_build-base
   variables:
@@ -122,17 +122,17 @@
   needs:
     - debian/x86_64_build
 
-<<<<<<< HEAD
+
 
 # Debian 11 based i386 cross-build image
 
 # Debian based i386 cross-build image
 
 debian/i386_build:
-=======
+
 # Debian based x86_32 cross-build image
 debian/x86_32_build:
->>>>>>> b687fa4c
+
   extends:
     - .use-debian/x86_64_build-base
   variables:
@@ -148,7 +148,7 @@
   needs:
     - debian/x86_32_build
 
-<<<<<<< HEAD
+
 
 # Debian 11 based x86-mingw cross main build image
 debian/x86_build-mingw:
@@ -157,11 +157,11 @@
 # FIXME: Until gets fixed on Debian 12, disabled.
 .debian/x86_build-mingw:
 
-=======
+
 # Debian based x86_64-mingw cross main build image
 # FIXME: Until gets fixed on Debian 12, disabled.
 .debian/x86_64_build-mingw:
->>>>>>> b687fa4c
+
   extends:
     - .use-debian/x86_64_build-base
   variables:
@@ -175,16 +175,16 @@
     MESA_IMAGE_PATH: ${DEBIAN_X86_64_BUILD_MINGW_IMAGE_PATH}
     MESA_IMAGE_TAG: *debian-x86_64_build_mingw
   needs:
-<<<<<<< HEAD
+
 
     - debian/x86_build-mingw
 
 # Debian 11 based ppc64el cross-build image
 
     - .debian/x86_build-mingw
-=======
+
     - .debian/x86_64_build-mingw
->>>>>>> b687fa4c
+
 
 # Debian based ppc64el cross-build image
 
@@ -244,7 +244,7 @@
   needs:
     - debian/android_build
 
-<<<<<<< HEAD
+
 
 # Debian 11 based x86 test image base
 debian/x86_test-base:
@@ -259,14 +259,14 @@
     KERNEL_URL: &kernel-rootfs-url "https://gitlab.freedesktop.org/gfx-ci/linux/-/archive/v6.3-for-mesa-ci-43c973a8ff91/linux-v6.3-for-mesa-ci-6fc749a2a59a.tar.bz2"
 
     MESA_IMAGE_TAG: &debian-x86_test-base ${DEBIAN_BASE_TAG}
-=======
+
 # Debian based x86_64 test image base
 debian/x86_64_test-base:
   extends: debian/x86_64_build-base
   variables:
     KERNEL_URL: &kernel-rootfs-url "https://gitlab.freedesktop.org/gfx-ci/linux/-/archive/v6.3-for-mesa-ci-43c973a8ff91/linux-v6.3-for-mesa-ci-6fc749a2a59a.tar.bz2"
     MESA_IMAGE_TAG: &debian-x86_64_test-base ${DEBIAN_BASE_TAG}
->>>>>>> b687fa4c
+
 
 .use-debian/x86_64_test-base:
   extends:
@@ -278,7 +278,7 @@
   needs:
     - debian/x86_64_test-base
 
-<<<<<<< HEAD
+
 
 # Debian 11 based x86 test image for GL
 
@@ -286,11 +286,11 @@
 
 debian/x86_test-gl:
   extends: .use-debian/x86_test-base
-=======
+
 # Debian based x86_64 test image for GL
 debian/x86_64_test-gl:
   extends: .use-debian/x86_64_test-base
->>>>>>> b687fa4c
+
   variables:
     MESA_IMAGE_TAG: &debian-x86_64_test-gl ${DEBIAN_X86_64_TEST_GL_TAG}
 
@@ -304,7 +304,7 @@
   needs:
     - debian/x86_64_test-gl
 
-<<<<<<< HEAD
+
 
 # Debian 11 based x86 test image for VK
 
@@ -312,11 +312,11 @@
 
 debian/x86_test-vk:
   extends: .use-debian/x86_test-base
-=======
+
 # Debian based x86_64 test image for VK
 debian/x86_64_test-vk:
   extends: .use-debian/x86_64_test-base
->>>>>>> b687fa4c
+
   variables:
     MESA_IMAGE_TAG: &debian-x86_64_test-vk ${DEBIAN_X86_64_TEST_VK_TAG}
 
@@ -330,7 +330,7 @@
   needs:
     - debian/x86_64_test-vk
 
-<<<<<<< HEAD
+
 
 # Debian 11 based x86 test image for Android
 
@@ -338,11 +338,11 @@
 
 debian/x86_test-android:
   extends: .use-debian/x86_test-base
-=======
+
 # Debian based x86_64 test image for Android
 debian/x86_64_test-android:
   extends: .use-debian/x86_64_test-base
->>>>>>> b687fa4c
+
   variables:
     MESA_IMAGE_TAG: &debian-x86_64_test-android ${DEBIAN_X86_64_TEST_ANDROID_TAG}
     ANDROID_NDK: android-ndk-r25b
@@ -361,12 +361,12 @@
 # Debian 11 based ARM build image
 
 # Debian based ARM build image
-<<<<<<< HEAD
+
 
 debian/arm_build:
-=======
+
 debian/arm64_build:
->>>>>>> b687fa4c
+
   extends:
     - .fdo.container-build@debian
     - .container
@@ -404,17 +404,17 @@
   needs:
     - alpine/x86_64_build
 
-<<<<<<< HEAD
+
 
 # Fedora 36 based x86 build image
 
 # Fedora based x86 build image
 
 fedora/x86_build:
-=======
+
 # Fedora based x86_64 build image
 fedora/x86_64_build:
->>>>>>> b687fa4c
+
   extends:
     - .fdo.container-build@fedora
     - .container
@@ -423,12 +423,12 @@
     FDO_DISTRIBUTION_VERSION: 36
 
     FDO_DISTRIBUTION_VERSION: 38
-<<<<<<< HEAD
+
 
     MESA_IMAGE_TAG: &fedora-x86_build ${FEDORA_X86_BUILD_TAG}
-=======
+
     MESA_IMAGE_TAG: &fedora-x86_64_build ${FEDORA_X86_64_BUILD_TAG}
->>>>>>> b687fa4c
+
 
 .use-fedora/x86_64_build:
   extends:
