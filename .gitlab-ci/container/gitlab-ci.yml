# Docker image tag helper templates

.incorporate-templates-commit:
  variables:
    FDO_DISTRIBUTION_TAG: "${MESA_IMAGE_TAG}--${MESA_TEMPLATES_COMMIT}"

.incorporate-base-tag+templates-commit:
  variables:
    FDO_BASE_IMAGE: "${CI_REGISTRY_IMAGE}/${MESA_BASE_IMAGE}:${MESA_BASE_TAG}--${MESA_TEMPLATES_COMMIT}"
    FDO_DISTRIBUTION_TAG: "${MESA_IMAGE_TAG}--${MESA_BASE_TAG}--${MESA_TEMPLATES_COMMIT}"

.set-image:
  extends:
    - .incorporate-templates-commit
  variables:
    MESA_IMAGE: "$CI_REGISTRY_IMAGE/${MESA_IMAGE_PATH}:${FDO_DISTRIBUTION_TAG}"
  image: "$MESA_IMAGE"

.set-image-base-tag:
  extends:
    - .set-image
    - .incorporate-base-tag+templates-commit
  variables:
    MESA_IMAGE: "$CI_REGISTRY_IMAGE/${MESA_IMAGE_PATH}:${FDO_DISTRIBUTION_TAG}"

# Build the CI docker images.
#
# MESA_IMAGE_TAG is the tag of the docker image used by later stage jobs. If the
# image doesn't exist yet, the container stage job generates it.
#
# In order to generate a new image, one should generally change the tag.
# While removing the image from the registry would also work, that's not
# recommended except for ephemeral images during development: Replacing
# an image after a significant amount of time might pull in newer
# versions of gcc/clang or other packages, which might break the build
# with older commits using the same tag.
#
# After merging a change resulting in generating a new image to the
# main repository, it's recommended to remove the image from the source
# repository's container registry, so that the image from the main
# repository's registry will be used there as well.

.debian-container:
  variables:
    FDO_DISTRIBUTION_VERSION: bookworm-slim

.container:
  stage: container
  extends:
    - .container+build-rules
    - .incorporate-templates-commit
  variables:
    FDO_REPO_SUFFIX: $CI_JOB_NAME
    FDO_DISTRIBUTION_EXEC: 'bash .gitlab-ci/container/${CI_JOB_NAME}.sh'
    # no need to pull the whole repo to build the container image
    GIT_STRATEGY: none

.use-base-image:
  extends:
    - .container
    - .incorporate-base-tag+templates-commit

# Debian based x86_64 build image base
debian/x86_64_build-base:
  extends:
    - .fdo.container-build@debian
    - .container
    - .debian-container
  variables:
    MESA_IMAGE_TAG: &debian-x86_64_build-base "${DEBIAN_BASE_TAG}--${PKG_REPO_REV}"
  rules:
    # python-test requires debian/x86_64_build, which requires this job
    - !reference [python-test, rules]
    - !reference [.container, rules]

.use-debian/x86_64_build-base:
  extends:
    - .fdo.container-build@debian
    - .debian-container
    - .use-base-image
  variables:
    MESA_BASE_IMAGE: ${DEBIAN_X86_64_BUILD_BASE_IMAGE}
    MESA_BASE_TAG: *debian-x86_64_build-base
    MESA_ARTIFACTS_BASE_TAG: *debian-x86_64_build-base
  needs:
    - debian/x86_64_build-base

# Debian based x86_64 main build image
debian/x86_64_build:
  extends:
    - .use-debian/x86_64_build-base
  variables:
    MESA_IMAGE_TAG: &debian-x86_64_build ${DEBIAN_BUILD_TAG}
  rules:
    # python-test requires this job
    - !reference [python-test, rules]
    - !reference [.use-debian/x86_64_build-base, rules]

.use-debian/x86_64_build:
  extends:
    - .set-image-base-tag
  variables:
    MESA_BASE_TAG: *debian-x86_64_build-base
    MESA_IMAGE_PATH: ${DEBIAN_X86_64_BUILD_IMAGE_PATH}
    MESA_IMAGE_TAG: *debian-x86_64_build
  needs:
    - debian/x86_64_build

# Debian based x86_32 cross-build image
debian/x86_32_build:
  extends:
    - .use-debian/x86_64_build-base
  variables:
    MESA_IMAGE_TAG: &debian-x86_32_build ${DEBIAN_BUILD_TAG}

.use-debian/x86_32_build:
  extends:
    - .set-image-base-tag
  variables:
    MESA_BASE_TAG: *debian-x86_64_build-base
    MESA_IMAGE_PATH: "debian/x86_32_build"
    MESA_IMAGE_TAG: *debian-x86_32_build
  needs:
    - debian/x86_32_build

# Debian based ppc64el cross-build image
debian/ppc64el_build:
  extends:
    - .use-debian/x86_64_build-base
  variables:
    MESA_IMAGE_TAG: &debian-ppc64el_build ${DEBIAN_BUILD_TAG}

.use-debian/ppc64el_build:
  extends:
    - .set-image-base-tag
  variables:
    MESA_BASE_TAG: *debian-x86_64_build-base
    MESA_IMAGE_PATH: "debian/ppc64el_build"
    MESA_IMAGE_TAG: *debian-ppc64el_build
  needs:
    - debian/ppc64el_build

# Debian based s390x cross-build image
debian/s390x_build:
  extends:
    - .use-debian/x86_64_build-base
  variables:
    MESA_IMAGE_TAG: &debian-s390x_build ${DEBIAN_BUILD_TAG}

.use-debian/s390x_build:
  extends:
    - .set-image-base-tag
  variables:
    MESA_BASE_TAG: *debian-x86_64_build-base
    MESA_IMAGE_PATH: "debian/s390x_build"
    MESA_IMAGE_TAG: *debian-s390x_build
  needs:
    - debian/s390x_build

# Android NDK cross-build image
debian/android_build:
  extends:
    - .use-debian/x86_64_build-base
  variables:
    MESA_IMAGE_TAG: &debian-android_build ${DEBIAN_BUILD_TAG}
    ANDROID_SDK_VERSION: 33
    ANDROID_NDK: android-ndk-r25b

.use-debian/android_build:
  extends:
    - .set-image-base-tag
  variables:
    MESA_BASE_TAG: *debian-x86_64_build-base
    MESA_IMAGE_PATH: "debian/android_build"
    MESA_IMAGE_TAG: *debian-android_build
  needs:
    - debian/android_build

# Debian based x86_64 test image base
debian/x86_64_test-base:
  extends: debian/x86_64_build-base
  variables:
    MESA_IMAGE_TAG: &debian-x86_64_test-base "${DEBIAN_BASE_TAG}--${PKG_REPO_REV}--${KERNEL_TAG}"

.use-debian/x86_64_test-base:
  extends:
    - .fdo.container-build@debian
    - .debian-container
    - .use-base-image
  variables:
    MESA_BASE_IMAGE: ${DEBIAN_X86_64_TEST_BASE_IMAGE}
    MESA_BASE_TAG: *debian-x86_64_test-base
  needs:
    - debian/x86_64_test-base

# Debian based x86_64 test image for GL
debian/x86_64_test-gl:
  extends: .use-debian/x86_64_test-base
  variables:
    MESA_IMAGE_TAG: &debian-x86_64_test-gl ${DEBIAN_X86_64_TEST_GL_TAG}

.use-debian/x86_64_test-gl:
  extends:
    - .set-image-base-tag
  variables:
    MESA_BASE_TAG: *debian-x86_64_test-base
    MESA_IMAGE_PATH: ${DEBIAN_X86_64_TEST_IMAGE_GL_PATH}
    MESA_IMAGE_TAG: *debian-x86_64_test-gl
  needs:
    - debian/x86_64_test-gl

# Debian based x86_64 test image for VK
debian/x86_64_test-vk:
  extends: .use-debian/x86_64_test-base
  variables:
    MESA_IMAGE_TAG: &debian-x86_64_test-vk ${DEBIAN_X86_64_TEST_VK_TAG}

.use-debian/x86_64_test-vk:
  extends:
    - .set-image-base-tag
  variables:
    MESA_BASE_TAG: *debian-x86_64_test-base
    MESA_IMAGE_PATH: ${DEBIAN_X86_64_TEST_IMAGE_VK_PATH}
    MESA_IMAGE_TAG: *debian-x86_64_test-vk
  needs:
    - debian/x86_64_test-vk

# Debian based x86_64 test image for Android
debian/x86_64_test-android:
  extends: .use-debian/x86_64_test-base
  variables:
    MESA_IMAGE_TAG: &debian-x86_64_test-android ${DEBIAN_X86_64_TEST_ANDROID_TAG}
    ANDROID_NDK: android-ndk-r25b

.use-debian/x86_64_test-android:
  extends:
    - .set-image-base-tag
  variables:
    MESA_BASE_TAG: *debian-x86_64_test-base
    MESA_IMAGE_PATH: ${DEBIAN_X86_64_TEST_ANDROID_IMAGE_PATH}
    MESA_IMAGE_TAG: *debian-x86_64_test-android
  needs:
    - debian/x86_64_test-android

# Debian based ARM build image
debian/arm64_build:
  extends:
    - .fdo.container-build@debian
    - .container
    - .debian-container
  tags:
    - aarch64
  variables:
    MESA_IMAGE_TAG: &debian-arm64_build "${DEBIAN_BASE_TAG}--${PKG_REPO_REV}"

.use-debian/arm64_build:
  extends:
    - .set-image
  variables:
    MESA_IMAGE_PATH: "debian/arm64_build"
    MESA_IMAGE_TAG: *debian-arm64_build
    MESA_ARTIFACTS_TAG: *debian-arm64_build
  needs:
    - debian/arm64_build


# Alpine based x86_64 build image
.alpine/x86_64_build-base:
  extends:
    - .fdo.container-build@alpine
    - .container
  variables:
    FDO_DISTRIBUTION_VERSION: "edge"  # switch to 3.20 when gets released
    FDO_BASE_IMAGE: alpine:$FDO_DISTRIBUTION_VERSION  # since cbuild ignores it

# Alpine based x86_64 build image
alpine/x86_64_build:
  extends:
    - .alpine/x86_64_build-base
  variables:
    MESA_IMAGE_TAG: &alpine-x86_64_build ${ALPINE_X86_64_BUILD_TAG}

.use-alpine/x86_64_build:
  extends:
    - .set-image
  variables:
    MESA_IMAGE_PATH: "alpine/x86_64_build"
    MESA_IMAGE_TAG: *alpine-x86_64_build
  needs:
    - alpine/x86_64_build

# Alpine based x86_64 image for LAVA SSH dockerized client
alpine/x86_64_lava_ssh_client:
  extends:
    - .alpine/x86_64_build-base
  variables:
    MESA_IMAGE_TAG: &alpine-x86_64_lava_ssh_client ${ALPINE_X86_64_LAVA_SSH_TAG}

# Fedora based x86_64 build image
fedora/x86_64_build:
  extends:
    - .fdo.container-build@fedora
    - .container
  variables:
    FDO_DISTRIBUTION_VERSION: 38
    MESA_IMAGE_TAG: &fedora-x86_64_build ${FEDORA_X86_64_BUILD_TAG}

.use-fedora/x86_64_build:
  extends:
    - .set-image
  variables:
    MESA_IMAGE_PATH: "fedora/x86_64_build"
    MESA_IMAGE_TAG: *fedora-x86_64_build
  needs:
    - fedora/x86_64_build


.kernel+rootfs:
  extends:
    - .container+build-rules
    - .debian-container
  stage: container
  variables:
    GIT_STRATEGY: fetch
    MESA_ROOTFS_TAG: &kernel-rootfs ${KERNEL_ROOTFS_TAG}
    DISTRIBUTION_TAG: &distribution-tag-arm "${MESA_ROOTFS_TAG}--${KERNEL_TAG}--${MESA_ARTIFACTS_TAG}--${MESA_TEMPLATES_COMMIT}"
  script:
    - .gitlab-ci/container/lava_build.sh

kernel+rootfs_x86_64:
  extends:
    - .use-debian/x86_64_build-base
    - .kernel+rootfs
  image: "$FDO_BASE_IMAGE"
  variables:
    DEBIAN_ARCH: "amd64"
    DISTRIBUTION_TAG: &distribution-tag-x86_64 "${MESA_ROOTFS_TAG}--${KERNEL_TAG}--${MESA_ARTIFACTS_BASE_TAG}--${MESA_TEMPLATES_COMMIT}"

kernel+rootfs_arm64:
  extends:
    - .use-debian/arm64_build
    - .kernel+rootfs
  tags:
    - aarch64
  variables:
    DEBIAN_ARCH: "arm64"

kernel+rootfs_arm32:
  extends:
    - kernel+rootfs_arm64
  variables:
    DEBIAN_ARCH: "armhf"

# Cannot use anchors defined here from included files, so use extends: instead
.use-kernel+rootfs-arm:
  variables:
    DISTRIBUTION_TAG: *distribution-tag-arm
    MESA_ROOTFS_TAG: *kernel-rootfs

.use-kernel+rootfs-x86_64:
  variables:
    DISTRIBUTION_TAG: *distribution-tag-x86_64
    MESA_ROOTFS_TAG: *kernel-rootfs

# x86_64 image with ARM64 & ARM32 kernel & rootfs for baremetal testing
.debian/arm_test:
  extends:
    - .fdo.container-build@debian
    - .container
    - .debian-container
    # Don't want the .container rules
    - .container+build-rules
  variables:
    FDO_DISTRIBUTION_TAG: "${MESA_IMAGE_TAG}--${MESA_ROOTFS_TAG}--${KERNEL_TAG}--${MESA_TEMPLATES_COMMIT}"
    ARTIFACTS_PREFIX: "https://${S3_HOST}/mesa-lava"
    ARTIFACTS_SUFFIX: "${MESA_ROOTFS_TAG}--${KERNEL_TAG}--${MESA_ARTIFACTS_TAG}--${MESA_TEMPLATES_COMMIT}"
    MESA_ARTIFACTS_TAG: *debian-arm64_build
    MESA_ROOTFS_TAG: *kernel-rootfs

debian/arm32_test:
  extends:
    - .debian/arm_test
  needs:
    - kernel+rootfs_arm32
  variables:
    MESA_IMAGE_TAG: &debian-arm32_test "${DEBIAN_BASE_TAG}--${PKG_REPO_REV}"

debian/arm64_test:
  extends:
    - .debian/arm_test
  needs:
    - kernel+rootfs_arm64
  variables:
    MESA_IMAGE_TAG: &debian-arm64_test "${DEBIAN_BASE_TAG}--${PKG_REPO_REV}"

.use-debian/arm_test:
  variables:
    MESA_ROOTFS_TAG: *kernel-rootfs

.use-debian/arm32_test:
  image: "$CI_REGISTRY_IMAGE/${MESA_IMAGE_PATH}:${MESA_IMAGE_TAG}--${MESA_ROOTFS_TAG}--${KERNEL_TAG}--${MESA_TEMPLATES_COMMIT}"
  extends:
    - .use-debian/arm_test
  variables:
    MESA_IMAGE_PATH: "debian/arm32_test"
    MESA_IMAGE_TAG: *debian-arm32_test
  needs:
    - debian/arm_test

.use-debian/arm64_test:
  image: "$CI_REGISTRY_IMAGE/${MESA_IMAGE_PATH}:${MESA_IMAGE_TAG}--${MESA_ROOTFS_TAG}--${KERNEL_TAG}--${MESA_TEMPLATES_COMMIT}"
  extends:
    - .use-debian/arm_test
  variables:
    MESA_IMAGE_PATH: "debian/arm64_test"
    MESA_IMAGE_TAG: *debian-arm64_test
  needs:
    - debian/arm_test

# Native Windows docker builds
#
# Unlike the above Linux-based builds - including MinGW builds which
# cross-compile for Windows - which use the freedesktop ci-templates, we
# cannot use the same scheme here. As Windows lacks support for
# Docker-in-Docker, and Podman does not run natively on Windows, we have
# to open-code much of the same ourselves.
#
# This is achieved by first running in a native Windows shell instance
# (host PowerShell) in the container stage to build and push the image,
# then in the build stage by executing inside Docker.

.windows-docker-msvc:
  variables:
    MESA_IMAGE: "$CI_REGISTRY_IMAGE/${MESA_IMAGE_PATH}:${MESA_IMAGE_TAG}"
    MESA_UPSTREAM_IMAGE: "$CI_REGISTRY/$FDO_UPSTREAM_REPO/$MESA_IMAGE_PATH:${MESA_IMAGE_TAG}"
  extends:
    - .windows-docker-tags

.windows_container_build:
  inherit:
    default: [retry]
  extends:
    - .container
    - .windows-docker-msvc
    - .windows-shell-tags
  rules:
    - !reference [.microsoft-farm-container-rules, rules]
    - !reference [.container+build-rules, rules]
  variables:
    GIT_STRATEGY: fetch # we do actually need the full repository though
    MESA_BASE_IMAGE: None
  script:
    - .\.gitlab-ci\windows\mesa_container.ps1 $CI_REGISTRY $CI_REGISTRY_USER $CI_REGISTRY_PASSWORD $MESA_IMAGE $MESA_UPSTREAM_IMAGE ${DOCKERFILE} ${MESA_BASE_IMAGE}

windows_msvc:
  inherit:
    default: [retry]
  extends:
    - .windows_container_build
  variables:
    MESA_IMAGE_PATH: &windows_msvc_image_path ${WINDOWS_X64_MSVC_PATH}
    MESA_IMAGE_TAG: ${WINDOWS_X64_MSVC_TAG}
    DOCKERFILE: Dockerfile_msvc
    MESA_BASE_IMAGE: "mcr.microsoft.com/windows/server:ltsc2022"

windows_build_msvc:
  inherit:
    default: [retry]
  extends:
    - .windows_container_build
  rules:
    - !reference [.microsoft-farm-rules, rules]
    - !reference [.container+build-rules, rules]
  variables:
    MESA_IMAGE_PATH: &windows_build_image_path ${WINDOWS_X64_BUILD_PATH}
    MESA_IMAGE_TAG: &windows_build_image_tag ${WINDOWS_X64_MSVC_TAG}--${WINDOWS_X64_BUILD_TAG}
    DOCKERFILE: Dockerfile_build
    MESA_BASE_IMAGE_PATH: *windows_msvc_image_path
    MESA_BASE_IMAGE: "$CI_REGISTRY_IMAGE/${MESA_BASE_IMAGE_PATH}:${WINDOWS_X64_MSVC_TAG}"
  timeout: 2h 30m # LLVM takes ages
  needs:
    - windows_msvc

windows_test_msvc:
  inherit:
    default: [retry]
  extends:
    - .windows_container_build
  rules:
    - !reference [.microsoft-farm-rules, rules]
    - !reference [.container+build-rules, rules]
  variables:
    MESA_IMAGE_PATH: &windows_test_image_path ${WINDOWS_X64_TEST_PATH}
    MESA_IMAGE_TAG: &windows_test_image_tag ${WINDOWS_X64_MSVC_TAG}--${WINDOWS_X64_TEST_TAG}
    DOCKERFILE: Dockerfile_test
    MESA_BASE_IMAGE_PATH: *windows_msvc_image_path
    MESA_BASE_IMAGE: "$CI_REGISTRY_IMAGE/${MESA_BASE_IMAGE_PATH}:${WINDOWS_X64_MSVC_TAG}"
  timeout: 2h 30m
  needs:
    - windows_msvc

.use-windows_build_msvc:
  inherit:
    default: [retry]
  extends: .windows-docker-msvc
  image: "$MESA_IMAGE"
  variables:
    MESA_IMAGE_PATH: *windows_build_image_path
    MESA_IMAGE_TAG: *windows_build_image_tag
  needs:
    - windows_build_msvc

.use-windows_test_msvc:
  inherit:
    default: [retry]
  extends: .windows-docker-msvc
  image: "$MESA_IMAGE"
  variables:
    MESA_IMAGE_PATH: *windows_test_image_path
<<<<<<< HEAD
    MESA_IMAGE_TAG: *windows_test_image_tag
    MESA_BASE_IMAGE_TAG: *windows_vs_image_tag
=======
    MESA_IMAGE_TAG: *windows_test_image_tag
>>>>>>> ee13512a
<|MERGE_RESOLUTION|>--- conflicted
+++ resolved
@@ -517,9 +517,4 @@
   image: "$MESA_IMAGE"
   variables:
     MESA_IMAGE_PATH: *windows_test_image_path
-<<<<<<< HEAD
-    MESA_IMAGE_TAG: *windows_test_image_tag
-    MESA_BASE_IMAGE_TAG: *windows_vs_image_tag
-=======
-    MESA_IMAGE_TAG: *windows_test_image_tag
->>>>>>> ee13512a
+    MESA_IMAGE_TAG: *windows_test_image_tag