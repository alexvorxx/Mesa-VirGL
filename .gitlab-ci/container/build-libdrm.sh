#!/bin/bash

#!/usr/bin/env bash
<<<<<<< HEAD

=======
# Script used for Android and Fedora builds
>>>>>>> ee13512a
# shellcheck disable=SC2086 # we want word splitting

set -ex

<<<<<<< HEAD
export LIBDRM_VERSION=libdrm-2.4.110

export LIBDRM_VERSION=libdrm-2.4.114
=======
export LIBDRM_VERSION=libdrm-2.4.119
>>>>>>> ee13512a


curl -L -O --retry 4 -f --retry-all-errors --retry-delay 60 \
    https://dri.freedesktop.org/libdrm/"$LIBDRM_VERSION".tar.xz
tar -xvf "$LIBDRM_VERSION".tar.xz && rm "$LIBDRM_VERSION".tar.xz
cd "$LIBDRM_VERSION"

meson build -D vc4=false -D freedreno=false -D etnaviv=false $EXTRA_MESON_ARGS
ninja -C build install

meson setup build -D vc4=disabled -D freedreno=disabled -D etnaviv=disabled $EXTRA_MESON_ARGS
meson install -C build

cd ..
rm -rf "$LIBDRM_VERSION"<|MERGE_RESOLUTION|>--- conflicted
+++ resolved
@@ -1,23 +1,12 @@
 #!/bin/bash
 
 #!/usr/bin/env bash
-<<<<<<< HEAD
-
-=======
 # Script used for Android and Fedora builds
->>>>>>> ee13512a
 # shellcheck disable=SC2086 # we want word splitting
 
 set -ex
 
-<<<<<<< HEAD
-export LIBDRM_VERSION=libdrm-2.4.110
-
-export LIBDRM_VERSION=libdrm-2.4.114
-=======
 export LIBDRM_VERSION=libdrm-2.4.119
->>>>>>> ee13512a
-
 
 curl -L -O --retry 4 -f --retry-all-errors --retry-delay 60 \
     https://dri.freedesktop.org/libdrm/"$LIBDRM_VERSION".tar.xz
