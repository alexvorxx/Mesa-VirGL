--- conflicted
+++ resolved
@@ -1,5 +1,3 @@
-#!/bin/bash
-
 #!/usr/bin/env bash
 # Script used for Android and Fedora builds (Debian builds get their libdrm version
 # from https://gitlab.freedesktop.org/gfx-ci/ci-deb-repo - see PKG_REPO_REV)
@@ -13,16 +11,7 @@
     https://dri.freedesktop.org/libdrm/"$LIBDRM_VERSION".tar.xz
 tar -xvf "$LIBDRM_VERSION".tar.xz && rm "$LIBDRM_VERSION".tar.xz
 cd "$LIBDRM_VERSION"
-<<<<<<< HEAD
-
-meson build -D vc4=false -D freedreno=false -D etnaviv=false $EXTRA_MESON_ARGS
-ninja -C build install
-
-meson setup build -D vc4=disabled -D freedreno=disabled -D etnaviv=disabled $EXTRA_MESON_ARGS
-=======
 meson setup build -D vc4=disabled -D freedreno=disabled -D etnaviv=disabled ${EXTRA_MESON_ARGS:-}
->>>>>>> 4bc2d221
 meson install -C build
-
 cd ..
-rm -rf "$LIBDRM_VERSION"+rm -rf "$LIBDRM_VERSION"
