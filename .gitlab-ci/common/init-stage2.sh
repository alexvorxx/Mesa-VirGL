#!/bin/bash

# shellcheck disable=SC1090
# shellcheck disable=SC1091
# shellcheck disable=SC2086 # we want word splitting
# shellcheck disable=SC2155

# Second-stage init, used to set up devices and our job environment before
# running tests.

shopt -s extglob

# Make sure to kill itself and all the children process from this script on
# exiting, since any console output may interfere with LAVA signals handling,
# which based on the log console.
cleanup() {
  if [ "$BACKGROUND_PIDS" = "" ]; then
    return 0
  fi

  set +x
  echo "Killing all child processes"
  for pid in $BACKGROUND_PIDS
  do
    kill "$pid" 2>/dev/null || true
  done

  # Sleep just a little to give enough time for subprocesses to be gracefully
  # killed. Then apply a SIGKILL if necessary.
  sleep 5
  for pid in $BACKGROUND_PIDS
  do
    kill -9 "$pid" 2>/dev/null || true
  done

  BACKGROUND_PIDS=
  set -x
}
trap cleanup INT TERM EXIT

# Space separated values with the PIDS of the processes started in the
# background by this script
BACKGROUND_PIDS=



# Second-stage init, used to set up devices and our job environment before
# running tests.

for path in '/set-job-env-vars.sh' './set-job-env-vars.sh'; do

for path in '/dut-env-vars.sh' '/set-job-env-vars.sh' './set-job-env-vars.sh'; do

    [ -f "$path" ] && source "$path"
done
. "$SCRIPTS_DIR"/setup-test-env.sh

set -ex

# Set up any devices required by the jobs
[ -z "$HWCI_KERNEL_MODULES" ] || {
    echo -n $HWCI_KERNEL_MODULES | xargs -d, -n1 /usr/sbin/modprobe
}

# Set up ZRAM
HWCI_ZRAM_SIZE=2G

if zramctl --find --size $HWCI_ZRAM_SIZE -a zstd; then

if /sbin/zramctl --find --size $HWCI_ZRAM_SIZE -a zstd; then

    mkswap /dev/zram0
    swapon /dev/zram0
    echo "zram: $HWCI_ZRAM_SIZE activated"
else
    echo "zram: skipping, not supported"
fi

#
# Load the KVM module specific to the detected CPU virtualization extensions:
# - vmx for Intel VT
# - svm for AMD-V
#
# Additionally, download the kernel image to boot the VM via HWCI_TEST_SCRIPT.
#
if [ "$HWCI_KVM" = "true" ]; then
    unset KVM_KERNEL_MODULE


    grep -qs '\bvmx\b' /proc/cpuinfo && KVM_KERNEL_MODULE=kvm_intel || {
        grep -qs '\bsvm\b' /proc/cpuinfo && KVM_KERNEL_MODULE=kvm_amd
    }

    [ -z "${KVM_KERNEL_MODULE}" ] && \
        echo "WARNING: Failed to detect CPU virtualization extensions" || \

    (grep -qs '\bvmx\b' /proc/cpuinfo && KVM_KERNEL_MODULE=kvm_intel) || {
        grep -qs '\bsvm\b' /proc/cpuinfo && KVM_KERNEL_MODULE=kvm_amd
    }

    ([ -z "${KVM_KERNEL_MODULE}" ] && \
      echo "WARNING: Failed to detect CPU virtualization extensions") || \


    {
      grep -qs '\bvmx\b' /proc/cpuinfo && KVM_KERNEL_MODULE=kvm_intel
    } || {
      grep -qs '\bsvm\b' /proc/cpuinfo && KVM_KERNEL_MODULE=kvm_amd
    }

    {
      [ -z "${KVM_KERNEL_MODULE}" ] && \
      echo "WARNING: Failed to detect CPU virtualization extensions"
    } || \

        modprobe ${KVM_KERNEL_MODULE}

    mkdir -p /lava-files
    curl -L --retry 4 -f --retry-all-errors --retry-delay 60 \
	-o "/lava-files/${KERNEL_IMAGE_NAME}" \
        "${KERNEL_IMAGE_BASE}/amd64/${KERNEL_IMAGE_NAME}"
fi

# Fix prefix confusion: the build installs to $CI_PROJECT_DIR, but we expect
# it in /install
ln -sf $CI_PROJECT_DIR/install /install
export LD_LIBRARY_PATH=/install/lib
export LIBGL_DRIVERS_PATH=/install/lib/dri

# https://gitlab.freedesktop.org/mesa/mesa/-/merge_requests/22495#note_1876691
# The navi21 boards seem to have trouble with ld.so.cache, so try explicitly
# telling it to look in /usr/local/lib.
export LD_LIBRARY_PATH=$LD_LIBRARY_PATH:/usr/local/lib

# Store Mesa's disk cache under /tmp, rather than sending it out over NFS.
export XDG_CACHE_HOME=/tmp

# Make sure Python can find all our imports
export PYTHONPATH=$(python3 -c "import sys;print(\":\".join(sys.path))")

# If we need to specify a driver, it means several drivers could pick up this gpu;
# ensure that the other driver can't accidentally be used
if [ -n "$MESA_LOADER_DRIVER_OVERRIDE" ]; then
  rm /install/lib/dri/!($MESA_LOADER_DRIVER_OVERRIDE)_dri.so
fi
ls -1 /install/lib/dri/*_dri.so || true

if [ "$HWCI_FREQ_MAX" = "true" ]; then
  # Ensure initialization of the DRM device (needed by MSM)
  head -0 /dev/dri/renderD128

  # Disable GPU frequency scaling

  DEVFREQ_GOVERNOR=`find /sys/devices -name governor | grep gpu || true`

  DEVFREQ_GOVERNOR=$(find /sys/devices -name governor | grep gpu || true)

  test -z "$DEVFREQ_GOVERNOR" || echo performance > $DEVFREQ_GOVERNOR || true

  # Disable CPU frequency scaling
  echo performance | tee -a /sys/devices/system/cpu/cpufreq/policy*/scaling_governor || true

  # Disable GPU runtime power management

  GPU_AUTOSUSPEND=`find /sys/devices -name autosuspend_delay_ms | grep gpu | head -1`

  GPU_AUTOSUSPEND=$(find /sys/devices -name autosuspend_delay_ms | grep gpu | head -1)

  test -z "$GPU_AUTOSUSPEND" || echo -1 > $GPU_AUTOSUSPEND || true
  # Lock Intel GPU frequency to 70% of the maximum allowed by hardware
  # and enable throttling detection & reporting.
  # Additionally, set the upper limit for CPU scaling frequency to 65% of the
  # maximum permitted, as an additional measure to mitigate thermal throttling.

  ./intel-gpu-freq.sh -s 70% --cpu-set-max 65% -g all -d

  /intel-gpu-freq.sh -s 70% --cpu-set-max 65% -g all -d

fi

# Start a little daemon to capture sysfs records and produce a JSON file
if [ -x /kdl.sh ]; then
  echo "launch kdl.sh!"
  /kdl.sh &
  BACKGROUND_PIDS="$! $BACKGROUND_PIDS"
else
  echo "kdl.sh not found!"
fi

# Increase freedreno hangcheck timer because it's right at the edge of the
# spilling tests timing out (and some traces, too)
if [ -n "$FREEDRENO_HANGCHECK_MS" ]; then
    echo $FREEDRENO_HANGCHECK_MS | tee -a /sys/kernel/debug/dri/128/hangcheck_period_ms
fi

# Start a little daemon to capture the first devcoredump we encounter.  (They
# expire after 5 minutes, so we poll for them).

/capture-devcoredump.sh &
BACKGROUND_PIDS="$! $BACKGROUND_PIDS"

if [ -x /capture-devcoredump.sh ]; then
  /capture-devcoredump.sh &
  BACKGROUND_PIDS="$! $BACKGROUND_PIDS"
fi

<<<<<<< HEAD
=======
ARCH=$(uname -m)
export VK_DRIVER_FILES="/install/share/vulkan/icd.d/${VK_DRIVER}_icd.$ARCH.json"
>>>>>>> cf9588ba

# If we want Xorg to be running for the test, then we start it up before the
# HWCI_TEST_SCRIPT because we need to use xinit to start X (otherwise
# without using -displayfd you can race with Xorg's startup), but xinit will eat
# your client's return code
if [ -n "$HWCI_START_XORG" ]; then
  echo "touch /xorg-started; sleep 100000" > /xorg-script
  env \
    xinit /bin/sh /xorg-script -- /usr/bin/Xorg -noreset -s 0 -dpms -logfile /Xorg.0.log &
  BACKGROUND_PIDS="$! $BACKGROUND_PIDS"

  # Wait for xorg to be ready for connections.

  for i in 1 2 3 4 5; do

  for _ in 1 2 3 4 5; do

    if [ -e /xorg-started ]; then
      break
    fi
    sleep 5
  done
  export DISPLAY=:0
fi

if [ -n "$HWCI_START_WESTON" ]; then
  WESTON_X11_SOCK="/tmp/.X11-unix/X0"
  if [ -n "$HWCI_START_XORG" ]; then
    echo "Please consider dropping HWCI_START_XORG and instead using Weston XWayland for testing."
    WESTON_X11_SOCK="/tmp/.X11-unix/X1"
  fi
  export WAYLAND_DISPLAY=wayland-0

  # Display server is Weston Xwayland when HWCI_START_XORG is not set or Xorg when it's
  export DISPLAY=:0
  mkdir -p /tmp/.X11-unix

  env \
    weston -Bheadless-backend.so --use-gl -Swayland-0 --xwayland --idle-time=0 &
  BACKGROUND_PIDS="$! $BACKGROUND_PIDS"

  while [ ! -S "$WESTON_X11_SOCK" ]; do sleep 1; done
fi

set +e
bash -c ". $SCRIPTS_DIR/setup-test-env.sh && $HWCI_TEST_SCRIPT"
EXIT_CODE=$?
set -e

# Let's make sure the results are always stored in current working directory
mv -f ${CI_PROJECT_DIR}/results ./ 2>/dev/null || true

[ ${EXIT_CODE} -ne 0 ] || rm -rf results/trace/"$PIGLIT_REPLAY_DEVICE_NAME"

# Make sure that capture-devcoredump is done before we start trying to tar up
# artifacts -- if it's writing while tar is reading, tar will throw an error and
# kill the job.
cleanup

# upload artifacts
if [ -n "$S3_RESULTS_UPLOAD" ]; then
  tar --zstd -cf results.tar.zst results/;
  ci-fairy s3cp --token-file "${S3_JWT_FILE}" results.tar.zst https://"$S3_RESULTS_UPLOAD"/results.tar.zst;
fi

# We still need to echo the hwci: mesa message, as some scripts rely on it, such
# as the python ones inside the bare-metal folder
[ ${EXIT_CODE} -eq 0 ] && RESULT=pass || RESULT=fail

set +x

# Print the final result; both bare-metal and LAVA look for this string to get
# the result of our run, so try really hard to get it out rather than losing
# the run. The device gets shut down right at this point, and a630 seems to
# enjoy corrupting the last line of serial output before shutdown.
for _ in $(seq 0 3); do echo "hwci: mesa: $RESULT"; sleep 1; echo; done

exit $EXIT_CODE<|MERGE_RESOLUTION|>--- conflicted
+++ resolved
@@ -1,5 +1,4 @@
 #!/bin/bash
-
 # shellcheck disable=SC1090
 # shellcheck disable=SC1091
 # shellcheck disable=SC2086 # we want word splitting
@@ -43,14 +42,7 @@
 BACKGROUND_PIDS=
 
 
-
-# Second-stage init, used to set up devices and our job environment before
-# running tests.
-
-for path in '/set-job-env-vars.sh' './set-job-env-vars.sh'; do
-
 for path in '/dut-env-vars.sh' '/set-job-env-vars.sh' './set-job-env-vars.sh'; do
-
     [ -f "$path" ] && source "$path"
 done
 . "$SCRIPTS_DIR"/setup-test-env.sh
@@ -64,11 +56,7 @@
 
 # Set up ZRAM
 HWCI_ZRAM_SIZE=2G
-
-if zramctl --find --size $HWCI_ZRAM_SIZE -a zstd; then
-
 if /sbin/zramctl --find --size $HWCI_ZRAM_SIZE -a zstd; then
-
     mkswap /dev/zram0
     swapon /dev/zram0
     echo "zram: $HWCI_ZRAM_SIZE activated"
@@ -85,23 +73,6 @@
 #
 if [ "$HWCI_KVM" = "true" ]; then
     unset KVM_KERNEL_MODULE
-
-
-    grep -qs '\bvmx\b' /proc/cpuinfo && KVM_KERNEL_MODULE=kvm_intel || {
-        grep -qs '\bsvm\b' /proc/cpuinfo && KVM_KERNEL_MODULE=kvm_amd
-    }
-
-    [ -z "${KVM_KERNEL_MODULE}" ] && \
-        echo "WARNING: Failed to detect CPU virtualization extensions" || \
-
-    (grep -qs '\bvmx\b' /proc/cpuinfo && KVM_KERNEL_MODULE=kvm_intel) || {
-        grep -qs '\bsvm\b' /proc/cpuinfo && KVM_KERNEL_MODULE=kvm_amd
-    }
-
-    ([ -z "${KVM_KERNEL_MODULE}" ] && \
-      echo "WARNING: Failed to detect CPU virtualization extensions") || \
-
-
     {
       grep -qs '\bvmx\b' /proc/cpuinfo && KVM_KERNEL_MODULE=kvm_intel
     } || {
@@ -112,7 +83,6 @@
       [ -z "${KVM_KERNEL_MODULE}" ] && \
       echo "WARNING: Failed to detect CPU virtualization extensions"
     } || \
-
         modprobe ${KVM_KERNEL_MODULE}
 
     mkdir -p /lava-files
@@ -150,32 +120,20 @@
   head -0 /dev/dri/renderD128
 
   # Disable GPU frequency scaling
-
-  DEVFREQ_GOVERNOR=`find /sys/devices -name governor | grep gpu || true`
-
   DEVFREQ_GOVERNOR=$(find /sys/devices -name governor | grep gpu || true)
-
   test -z "$DEVFREQ_GOVERNOR" || echo performance > $DEVFREQ_GOVERNOR || true
 
   # Disable CPU frequency scaling
   echo performance | tee -a /sys/devices/system/cpu/cpufreq/policy*/scaling_governor || true
 
   # Disable GPU runtime power management
-
-  GPU_AUTOSUSPEND=`find /sys/devices -name autosuspend_delay_ms | grep gpu | head -1`
-
   GPU_AUTOSUSPEND=$(find /sys/devices -name autosuspend_delay_ms | grep gpu | head -1)
-
   test -z "$GPU_AUTOSUSPEND" || echo -1 > $GPU_AUTOSUSPEND || true
   # Lock Intel GPU frequency to 70% of the maximum allowed by hardware
   # and enable throttling detection & reporting.
   # Additionally, set the upper limit for CPU scaling frequency to 65% of the
   # maximum permitted, as an additional measure to mitigate thermal throttling.
-
-  ./intel-gpu-freq.sh -s 70% --cpu-set-max 65% -g all -d
-
   /intel-gpu-freq.sh -s 70% --cpu-set-max 65% -g all -d
-
 fi
 
 # Start a little daemon to capture sysfs records and produce a JSON file
@@ -195,20 +153,13 @@
 
 # Start a little daemon to capture the first devcoredump we encounter.  (They
 # expire after 5 minutes, so we poll for them).
-
-/capture-devcoredump.sh &
-BACKGROUND_PIDS="$! $BACKGROUND_PIDS"
-
 if [ -x /capture-devcoredump.sh ]; then
   /capture-devcoredump.sh &
   BACKGROUND_PIDS="$! $BACKGROUND_PIDS"
 fi
 
-<<<<<<< HEAD
-=======
 ARCH=$(uname -m)
 export VK_DRIVER_FILES="/install/share/vulkan/icd.d/${VK_DRIVER}_icd.$ARCH.json"
->>>>>>> cf9588ba
 
 # If we want Xorg to be running for the test, then we start it up before the
 # HWCI_TEST_SCRIPT because we need to use xinit to start X (otherwise
@@ -221,11 +172,7 @@
   BACKGROUND_PIDS="$! $BACKGROUND_PIDS"
 
   # Wait for xorg to be ready for connections.
-
-  for i in 1 2 3 4 5; do
-
   for _ in 1 2 3 4 5; do
-
     if [ -e /xorg-started ]; then
       break
     fi
@@ -286,4 +233,4 @@
 # enjoy corrupting the last line of serial output before shutdown.
 for _ in $(seq 0 3); do echo "hwci: mesa: $RESULT"; sleep 1; echo; done
 
-exit $EXIT_CODE+exit $EXIT_CODE
