#!/bin/bash

# shellcheck disable=SC1090
# shellcheck disable=SC1091
# shellcheck disable=SC2086 # we want word splitting
# shellcheck disable=SC2155

# Second-stage init, used to set up devices and our job environment before
# running tests.

shopt -s extglob

# Make sure to kill itself and all the children process from this script on
# exiting, since any console output may interfere with LAVA signals handling,
# which based on the log console.
cleanup() {
  if [ "$BACKGROUND_PIDS" = "" ]; then
    return 0
  fi

  set +x
  echo "Killing all child processes"
  for pid in $BACKGROUND_PIDS
  do
    kill "$pid" 2>/dev/null || true
  done

  # Sleep just a little to give enough time for subprocesses to be gracefully
  # killed. Then apply a SIGKILL if necessary.
  sleep 5
  for pid in $BACKGROUND_PIDS
  do
    kill -9 "$pid" 2>/dev/null || true
  done

  BACKGROUND_PIDS=
  set -x
}
trap cleanup INT TERM EXIT

# Space separated values with the PIDS of the processes started in the
# background by this script
BACKGROUND_PIDS=



# Second-stage init, used to set up devices and our job environment before
# running tests.

for path in '/set-job-env-vars.sh' './set-job-env-vars.sh'; do

for path in '/dut-env-vars.sh' '/set-job-env-vars.sh' './set-job-env-vars.sh'; do

    [ -f "$path" ] && source "$path"
done
. "$SCRIPTS_DIR"/setup-test-env.sh

set -ex

# Set up any devices required by the jobs
[ -z "$HWCI_KERNEL_MODULES" ] || {
    echo -n $HWCI_KERNEL_MODULES | xargs -d, -n1 /usr/sbin/modprobe
}

# Set up ZRAM
HWCI_ZRAM_SIZE=2G

if zramctl --find --size $HWCI_ZRAM_SIZE -a zstd; then

if /sbin/zramctl --find --size $HWCI_ZRAM_SIZE -a zstd; then

    mkswap /dev/zram0
    swapon /dev/zram0
    echo "zram: $HWCI_ZRAM_SIZE activated"
else
    echo "zram: skipping, not supported"
fi

#
# Load the KVM module specific to the detected CPU virtualization extensions:
# - vmx for Intel VT
# - svm for AMD-V
#
# Additionally, download the kernel image to boot the VM via HWCI_TEST_SCRIPT.
#
if [ "$HWCI_KVM" = "true" ]; then
    unset KVM_KERNEL_MODULE


    grep -qs '\bvmx\b' /proc/cpuinfo && KVM_KERNEL_MODULE=kvm_intel || {
        grep -qs '\bsvm\b' /proc/cpuinfo && KVM_KERNEL_MODULE=kvm_amd
    }

    [ -z "${KVM_KERNEL_MODULE}" ] && \
        echo "WARNING: Failed to detect CPU virtualization extensions" || \

    (grep -qs '\bvmx\b' /proc/cpuinfo && KVM_KERNEL_MODULE=kvm_intel) || {
        grep -qs '\bsvm\b' /proc/cpuinfo && KVM_KERNEL_MODULE=kvm_amd
    }

    ([ -z "${KVM_KERNEL_MODULE}" ] && \
      echo "WARNING: Failed to detect CPU virtualization extensions") || \


    {
      grep -qs '\bvmx\b' /proc/cpuinfo && KVM_KERNEL_MODULE=kvm_intel
    } || {
      grep -qs '\bsvm\b' /proc/cpuinfo && KVM_KERNEL_MODULE=kvm_amd
    }

    {
      [ -z "${KVM_KERNEL_MODULE}" ] && \
      echo "WARNING: Failed to detect CPU virtualization extensions"
    } || \

        modprobe ${KVM_KERNEL_MODULE}

    mkdir -p /lava-files
    curl -L --retry 4 -f --retry-all-errors --retry-delay 60 \
	-o "/lava-files/${KERNEL_IMAGE_NAME}" \
        "${KERNEL_IMAGE_BASE}/amd64/${KERNEL_IMAGE_NAME}"
fi

# Fix prefix confusion: the build installs to $CI_PROJECT_DIR, but we expect
# it in /install
ln -sf $CI_PROJECT_DIR/install /install
export LD_LIBRARY_PATH=/install/lib
export LIBGL_DRIVERS_PATH=/install/lib/dri

# https://gitlab.freedesktop.org/mesa/mesa/-/merge_requests/22495#note_1876691
# The navi21 boards seem to have trouble with ld.so.cache, so try explicitly
# telling it to look in /usr/local/lib.
export LD_LIBRARY_PATH=$LD_LIBRARY_PATH:/usr/local/lib

# Store Mesa's disk cache under /tmp, rather than sending it out over NFS.
export XDG_CACHE_HOME=/tmp

# Make sure Python can find all our imports
export PYTHONPATH=$(python3 -c "import sys;print(\":\".join(sys.path))")

# If we need to specify a driver, it means several drivers could pick up this gpu;
# ensure that the other driver can't accidentally be used
if [ -n "$MESA_LOADER_DRIVER_OVERRIDE" ]; then
  rm /install/lib/dri/!($MESA_LOADER_DRIVER_OVERRIDE)_dri.so
fi
ls -1 /install/lib/dri/*_dri.so || true

if [ "$HWCI_FREQ_MAX" = "true" ]; then
  # Ensure initialization of the DRM device (needed by MSM)
  head -0 /dev/dri/renderD128

  # Disable GPU frequency scaling

  DEVFREQ_GOVERNOR=`find /sys/devices -name governor | grep gpu || true`

  DEVFREQ_GOVERNOR=$(find /sys/devices -name governor | grep gpu || true)

  test -z "$DEVFREQ_GOVERNOR" || echo performance > $DEVFREQ_GOVERNOR || true

  # Disable CPU frequency scaling
  echo performance | tee -a /sys/devices/system/cpu/cpufreq/policy*/scaling_governor || true

  # Disable GPU runtime power management

  GPU_AUTOSUSPEND=`find /sys/devices -name autosuspend_delay_ms | grep gpu | head -1`

  GPU_AUTOSUSPEND=$(find /sys/devices -name autosuspend_delay_ms | grep gpu | head -1)

  test -z "$GPU_AUTOSUSPEND" || echo -1 > $GPU_AUTOSUSPEND || true
  # Lock Intel GPU frequency to 70% of the maximum allowed by hardware
  # and enable throttling detection & reporting.
  # Additionally, set the upper limit for CPU scaling frequency to 65% of the
  # maximum permitted, as an additional measure to mitigate thermal throttling.

  ./intel-gpu-freq.sh -s 70% --cpu-set-max 65% -g all -d

  /intel-gpu-freq.sh -s 70% --cpu-set-max 65% -g all -d

fi

# Start a little daemon to capture sysfs records and produce a JSON file
if [ -x /kdl.sh ]; then
  echo "launch kdl.sh!"
  /kdl.sh &
  BACKGROUND_PIDS="$! $BACKGROUND_PIDS"
else
  echo "kdl.sh not found!"
fi

# Increase freedreno hangcheck timer because it's right at the edge of the
# spilling tests timing out (and some traces, too)
if [ -n "$FREEDRENO_HANGCHECK_MS" ]; then
    echo $FREEDRENO_HANGCHECK_MS | tee -a /sys/kernel/debug/dri/128/hangcheck_period_ms
fi

# Start a little daemon to capture the first devcoredump we encounter.  (They
# expire after 5 minutes, so we poll for them).

/capture-devcoredump.sh &
BACKGROUND_PIDS="$! $BACKGROUND_PIDS"

if [ -x /capture-devcoredump.sh ]; then
  /capture-devcoredump.sh &
  BACKGROUND_PIDS="$! $BACKGROUND_PIDS"
fi


# If we want Xorg to be running for the test, then we start it up before the
# HWCI_TEST_SCRIPT because we need to use xinit to start X (otherwise
# without using -displayfd you can race with Xorg's startup), but xinit will eat
# your client's return code
if [ -n "$HWCI_START_XORG" ]; then
  echo "touch /xorg-started; sleep 100000" > /xorg-script
  env \
<<<<<<< HEAD

    VK_ICD_FILENAMES=/install/share/vulkan/icd.d/${VK_DRIVER}_icd.`uname -m`.json \

    VK_ICD_FILENAMES="/install/share/vulkan/icd.d/${VK_DRIVER}_icd.$(uname -m).json" \

=======
    VK_DRIVER_FILES="/install/share/vulkan/icd.d/${VK_DRIVER}_icd.$(uname -m).json" \
>>>>>>> cc9141f0
    xinit /bin/sh /xorg-script -- /usr/bin/Xorg -noreset -s 0 -dpms -logfile /Xorg.0.log &
  BACKGROUND_PIDS="$! $BACKGROUND_PIDS"

  # Wait for xorg to be ready for connections.

  for i in 1 2 3 4 5; do

  for _ in 1 2 3 4 5; do

    if [ -e /xorg-started ]; then
      break
    fi
    sleep 5
  done
  export DISPLAY=:0
fi

if [ -n "$HWCI_START_WESTON" ]; then
  WESTON_X11_SOCK="/tmp/.X11-unix/X0"
  if [ -n "$HWCI_START_XORG" ]; then
    echo "Please consider dropping HWCI_START_XORG and instead using Weston XWayland for testing."
    WESTON_X11_SOCK="/tmp/.X11-unix/X1"
  fi
  export WAYLAND_DISPLAY=wayland-0

  # Display server is Weston Xwayland when HWCI_START_XORG is not set or Xorg when it's
  export DISPLAY=:0
  mkdir -p /tmp/.X11-unix

  env \
    VK_DRIVER_FILES="/install/share/vulkan/icd.d/${VK_DRIVER}_icd.$(uname -m).json" \
    weston -Bheadless-backend.so --use-gl -Swayland-0 --xwayland --idle-time=0 &
  BACKGROUND_PIDS="$! $BACKGROUND_PIDS"

  while [ ! -S "$WESTON_X11_SOCK" ]; do sleep 1; done
fi

set +e
bash -c ". $SCRIPTS_DIR/setup-test-env.sh && $HWCI_TEST_SCRIPT"
EXIT_CODE=$?
set -e

# Let's make sure the results are always stored in current working directory
mv -f ${CI_PROJECT_DIR}/results ./ 2>/dev/null || true

[ ${EXIT_CODE} -ne 0 ] || rm -rf results/trace/"$PIGLIT_REPLAY_DEVICE_NAME"

# Make sure that capture-devcoredump is done before we start trying to tar up
# artifacts -- if it's writing while tar is reading, tar will throw an error and
# kill the job.
cleanup

# upload artifacts
if [ -n "$S3_RESULTS_UPLOAD" ]; then
  tar --zstd -cf results.tar.zst results/;
  ci-fairy s3cp --token-file "${S3_JWT_FILE}" results.tar.zst https://"$S3_RESULTS_UPLOAD"/results.tar.zst;
fi

# We still need to echo the hwci: mesa message, as some scripts rely on it, such
# as the python ones inside the bare-metal folder
[ ${EXIT_CODE} -eq 0 ] && RESULT=pass || RESULT=fail

set +x

# Print the final result; both bare-metal and LAVA look for this string to get
# the result of our run, so try really hard to get it out rather than losing
# the run. The device gets shut down right at this point, and a630 seems to
# enjoy corrupting the last line of serial output before shutdown.
for _ in $(seq 0 3); do echo "hwci: mesa: $RESULT"; sleep 1; echo; done

exit $EXIT_CODE<|MERGE_RESOLUTION|>--- conflicted
+++ resolved
@@ -212,15 +212,7 @@
 if [ -n "$HWCI_START_XORG" ]; then
   echo "touch /xorg-started; sleep 100000" > /xorg-script
   env \
-<<<<<<< HEAD
-
-    VK_ICD_FILENAMES=/install/share/vulkan/icd.d/${VK_DRIVER}_icd.`uname -m`.json \
-
-    VK_ICD_FILENAMES="/install/share/vulkan/icd.d/${VK_DRIVER}_icd.$(uname -m).json" \
-
-=======
     VK_DRIVER_FILES="/install/share/vulkan/icd.d/${VK_DRIVER}_icd.$(uname -m).json" \
->>>>>>> cc9141f0
     xinit /bin/sh /xorg-script -- /usr/bin/Xorg -noreset -s 0 -dpms -logfile /Xorg.0.log &
   BACKGROUND_PIDS="$! $BACKGROUND_PIDS"
 
