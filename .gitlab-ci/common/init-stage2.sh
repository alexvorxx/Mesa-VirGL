--- conflicted
+++ resolved
@@ -83,7 +83,7 @@
 #
 if [ "$HWCI_KVM" = "true" ]; then
     unset KVM_KERNEL_MODULE
-<<<<<<< HEAD
+
 
     grep -qs '\bvmx\b' /proc/cpuinfo && KVM_KERNEL_MODULE=kvm_intel || {
         grep -qs '\bsvm\b' /proc/cpuinfo && KVM_KERNEL_MODULE=kvm_amd
@@ -99,7 +99,7 @@
     ([ -z "${KVM_KERNEL_MODULE}" ] && \
       echo "WARNING: Failed to detect CPU virtualization extensions") || \
 
-=======
+
     {
       grep -qs '\bvmx\b' /proc/cpuinfo && KVM_KERNEL_MODULE=kvm_intel
     } || {
@@ -110,7 +110,7 @@
       [ -z "${KVM_KERNEL_MODULE}" ] && \
       echo "WARNING: Failed to detect CPU virtualization extensions"
     } || \
->>>>>>> b687fa4c
+
         modprobe ${KVM_KERNEL_MODULE}
 
     mkdir -p /lava-files
