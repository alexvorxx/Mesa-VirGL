# This file list source dependencies to avoid creating/running jobs
# those outcome cannot be changed by the modifications from a branch.

# Rule to filter for only scheduled pipelines.
.scheduled_pipeline-rules:
  rules:
    - if: &is-scheduled-pipeline '$CI_PIPELINE_SOURCE == "schedule"'
      when: on_success
  retry: &scheduled-pipeline-retries
    max: 1
    # Don't retry on script_failure, job_execution_timeout, runner_unsupported,
    # stale_schedule, archived_failure, or unmet_prerequisites
    when:
      - api_failure
      - runner_system_failure
      - scheduler_failure
      - data_integrity_failure
      - unknown_failure


# Generic rule to not run the job during scheduled pipelines. Jobs that aren't
# something like a nightly run should include this rule.
.no_scheduled_pipelines-rules:
  rules:
    - if: *is-scheduled-pipeline
      when: never

# Rule for restricted traces jobs to only run for users with access to those
# traces (both https://gitlab.freedesktop.org/gfx-ci/tracie/traces-db-private
# for trace access, and minio bucket access for viewing result images from CI).
#
# This is a compromise, allowing some marked developers to have their MRs
# blocked on regressions to non-redistributable traces, while not blocking
# merges for other devs who would be unable to debug changes to them.
.restricted-rules:
  rules:
    # If the triggerer has access to the restricted traces and if it is pre-merge
    - if: '($GITLAB_USER_LOGIN !~ "/^(robclark|anholt|flto|cwabbott0|Danil|tomeu|okias|gallo|kwg|majanes|llanderwelin|zmike)$/") &&
           ($GITLAB_USER_LOGIN != "marge-bot" || $CI_COMMIT_BRANCH)'
      when: never

# Mesa core source file dependencies that may impact any test job
# ---------------------------------------------------------------
.core-rules:
  rules:
    - !reference [.no_scheduled_pipelines-rules, rules]
    - changes: &core_file_list
      - .gitlab-ci.yml
      - .gitlab-ci/**/*
      - include/**/*
      - meson.build
      - .gitattributes
      - src/*
      - src/compiler/**/*
      - src/drm-shim/**/*
      - src/gbm/**/*
      - src/gtest/**/*
      - src/include/**/*
      # Some src/util and src/compiler files use headers from mesa/ (e.g.
      # mtypes.h).  We should clean that up.
      - src/mesa/**/*.h
      - src/tool/**/*
      - src/util/**/*
      when: on_success

# Same core dependencies for doing manual runs.
.core-manual-rules:
  retry: *scheduled-pipeline-retries
  rules:
    # We only want manual jobs to show up when it's not marge's pre-merge CI
    # run, otherwise she'll wait until her timeout.  The exception is
    # performance jobs, see below.
    - if: '($GITLAB_USER_LOGIN == "marge-bot" &&
           $CI_PIPELINE_SOURCE == "merge_request_event" &&
           $CI_JOB_NAME !~ "/performance$/")'
      when: never
    - !reference [.scheduled_pipeline-rules, rules]
    - changes:
        *core_file_list
      when: manual

# Rules for performance jobs tracking.  We want perf jobs to run as code is
# merged to main, but we don't want them to block marge.  So, they need to have
# only when: never or when: manual, and a separate script maintained by
# Collabora triggers the manual job after merge to main.  These "never" filters
# need to come before any paths with "manual".
.performance-rules:
  rules:
    - !reference [.no_scheduled_pipelines-rules, rules]
    # Run only on pre-merge pipelines from Marge
    - if: $MESA_CI_PERFORMANCE_ENABLED == null
      when: never
  # Allow the merge to complete even before the job completes (since it won't
  # even start until the separate script triggers on it).
  allow_failure: true

.piglit-performance-base:
  extends:
    - .performance-rules
  variables:
    LAVA_JOB_PRIORITY: 40
    PIGLIT_REPLAY_SUBCOMMAND: "profile"
    PIGLIT_REPLAY_EXTRA_ARGS: "--db-path ${CI_PROJECT_DIR}/replayer-db/"
    # More than this can hit OOM due to BOs leaked during the replay of the last frame
    PIGLIT_REPLAY_LOOP_TIMES: 150
    # We don't want for more than one workload to be submitted to the GPU at a time
    FDO_CI_CONCURRENT: 1
    # Piglit is very sparse in its status output and downloads of big traces can take a while
    LAVA_DEVICE_HANGING_TIMEOUT_SEC: 600
    GIT_STRATEGY: none
    HWCI_FREQ_MAX: "true"
    # Always use the same device
    LAVA_TAGS: "cbg-0"
    # Ensure that we are using the release build artifact
    S3_ARTIFACT_NAME: mesa-${ARCH}-default-release
  # Reset dependencies in performance jobs to enforce the release build artifact
  dependencies: null
  # Don't run in parallel. It is okay to performance jobs to take a little
  # longer to finish, as they don't block marge from merging an MR.
  parallel: null

.piglit-performance:arm64:
  extends:
    - .piglit-performance-base
  needs:
    - debian/arm64_test
    - debian-arm64-release

.piglit-performance:x86_64:
  extends:
    - .piglit-performance-base
  needs:
    - kernel+rootfs_x86_64
    - debian-release

# Mesa source file dependencies that may impact any GL driver test job.
.gl-rules:
  rules:
    - !reference [.core-rules, rules]
    - changes: &mesa_core_file_list
      - src/egl/**/*
      - src/glx/**/*
      - src/loader/**/*
      - src/mapi/**/*
      - src/mesa/*
      - src/mesa/main/**/*
      - src/mesa/math/**/*
      - src/mesa/program/**/*
      - src/mesa/sparc/**/*
      - src/mesa/state_tracker/**/*
      - src/mesa/swrast/**/*
      - src/mesa/swrast_setup/**/*
      - src/mesa/vbo/**/*
      - src/mesa/x86/**/*
      - src/mesa/x86-64/**/*
      when: on_success
    - changes: &gallium_core_file_list
      - src/gallium/*
      - src/gallium/auxiliary/**/*
      - src/gallium/drivers/*
      - src/gallium/include/**/*
      - src/gallium/frontends/dri/*
      - src/gallium/frontends/glx/**/*
      - src/gallium/targets/**/*
      - src/gallium/tests/**/*
      - src/gallium/winsys/*
      when: on_success

.gl-manual-rules:
  retry: *scheduled-pipeline-retries
  rules:
    - !reference [.core-manual-rules, rules]
    - changes:
        *mesa_core_file_list
      when: manual
    - changes:
        *gallium_core_file_list
      when: manual

# Source file dependencies that may impact any Vulkan driver build or test
.vulkan-rules:
  rules:
    - !reference [.core-rules, rules]
    - changes: &vulkan_file_list
      - src/vulkan/**/*
      when: on_success

.vulkan-manual-rules:
  retry: *scheduled-pipeline-retries
  rules:
    - !reference [.core-manual-rules, rules]
    - changes:
        *vulkan_file_list
      when: manual

.softpipe-rules:
  stage: software-renderer
  rules:
    - !reference [.gl-rules, rules]
    - changes: &softpipe_file_list
      - src/gallium/drivers/softpipe/**/*
      - src/gallium/winsys/sw/**/*
      when: on_success

.llvmpipe-rules:
  stage: software-renderer
  rules:
    - !reference [.gl-rules, rules]
    - changes: &llvmpipe_file_list
      - src/gallium/drivers/llvmpipe/**/*
      - src/gallium/winsys/sw/**/*
      when: on_success

.lavapipe-rules:
  stage: software-renderer
  rules:
    - !reference [.vulkan-rules, rules]
    # One could probably be a little more clever here and skip non-gallium Mesa changes (see also .llvmpipe-cl-rules).
    - !reference [.gl-rules, rules]
    - changes: &lavapipe_file_list
      - src/gallium/drivers/llvmpipe/**/*
      - src/gallium/frontends/lavapipe/**/*
      - src/gallium/winsys/sw/**/*
      when: on_success

.lavapipe-manual-rules:
  stage: software-renderer
  retry: *scheduled-pipeline-retries
  rules:
    - !reference [.vulkan-manual-rules, rules]
    - !reference [.gl-manual-rules, rules]
    - changes: *lavapipe_file_list
      when: manual

.llvmpipe-cl-rules:
  stage: software-renderer
  rules:
    - !reference [.no_scheduled_pipelines-rules, rules]
    - changes: &llvmpipe_cl_files
      - .gitlab-ci.yml
      - .gitlab-ci/**/*
      - meson.build
      - .gitattributes
      - include/**/*
      - src/compiler/**/*
      - src/include/**/*
      - src/util/**/*
      when: on_success
    - changes:
        *gallium_core_file_list
      when: on_success
    - changes:
        *llvmpipe_file_list
      when: on_success

# TODO: remove together with Clover
.llvmpipe-clover-rules:
  rules:
    - !reference [.llvmpipe-cl-rules, rules]
    - changes:
      - src/gallium/frontends/clover/**/*
      when: on_success

.llvmpipe-rusticl-rules:
  rules:
    - !reference [.llvmpipe-cl-rules, rules]
    - changes:
      - src/gallium/frontends/rusticl/**/*
      when: on_success

# Rules for changes that impact either freedreno or turnip.
.freedreno-common-rules:
  rules:
    - !reference [.no_scheduled_pipelines-rules, rules]
    - !reference [.freedreno-farm-rules, rules]
    - changes: &freedreno_core_file_list
      - src/freedreno/ci/**/*
      - src/freedreno/common/**/*
      - src/freedreno/drm/**/*
      - src/freedreno/fdl/**/*
      - src/freedreno/ir3/**/*
      - src/freedreno/isa/**/*
      - src/freedreno/registers/**/*
      when: on_success

.freedreno-common-manual-rules:
  retry: *scheduled-pipeline-retries
  rules:
    - !reference [.freedreno-farm-manual-rules, rules]
    - !reference [.core-manual-rules, rules]
    - changes:
        *freedreno_core_file_list
      when: manual

.freedreno-rules:
  stage: freedreno
  rules:
    - !reference [.freedreno-common-rules, rules]
    - !reference [.gl-rules, rules]
    - changes: &freedreno_gl_file_list
      - src/freedreno/ir2/**/*
      - src/gallium/drivers/freedreno/**/*
      - src/gallium/winsys/freedreno/**/*
      when: on_success

.freedreno-manual-rules:
  stage: freedreno
  retry: *scheduled-pipeline-retries
  rules:
    - !reference [.freedreno-common-manual-rules, rules]
    - !reference [.gl-manual-rules, rules]
    - changes:
        *freedreno_gl_file_list
      when: manual

.turnip-rules:
  stage: freedreno
  rules:
    - !reference [.freedreno-common-rules, rules]
    - !reference [.vulkan-rules, rules]
    - changes: &freedreno_vulkan_file_list
      - src/freedreno/vulkan/**/*
      when: on_success

.turnip-manual-rules:
  stage: freedreno
  retry: *scheduled-pipeline-retries
  rules:
    - !reference [.freedreno-common-manual-rules, rules]
    - !reference [.vulkan-manual-rules, rules]
    - changes:
        *freedreno_vulkan_file_list
      when: manual

# For piglit and skqp test jobs that run both GL and VK tests.
.freedreno-turnip-rules:
  rules:
    - !reference [.freedreno-rules, rules]
    - !reference [.turnip-rules, rules]

.freedreno-rules-restricted:
  stage: freedreno
  rules:
    - !reference [.restricted-rules, rules]
    - !reference [.freedreno-rules, rules]

.freedreno-rules-performance:
  stage: freedreno
  retry: *scheduled-pipeline-retries
  rules:
    - !reference [.performance-rules, rules]
    - !reference [.freedreno-manual-rules, rules]
  allow_failure: true # see comment in .performance-rules, which we don't inherit this line from.
  variables:
    LAVA_JOB_PRIORITY: 40
    # Ensure that we are using the release build artifact
    S3_ARTIFACT_NAME: mesa-arm64-default-release
  needs:
    - debian/arm64_test
    - debian-arm64-release
  dependencies: null

.nouveau-rules:
  stage: nouveau
  rules:
    - !reference [.anholt-farm-rules, rules]
    - !reference [.gl-rules, rules]
    - changes: &nouveau_file_list
      - src/nouveau/**/*
      - src/gallium/drivers/nouveau/**/*
      - src/gallium/winsys/kmsro/**/*
      - src/gallium/winsys/nouveau/**/*
      when: on_success

.nouveau-manual-rules:
  stage: nouveau
  retry: *scheduled-pipeline-retries
  rules:
    - !reference [.anholt-farm-manual-rules, rules]
    - !reference [.gl-manual-rules, rules]
    - changes:
        *nouveau_file_list
      when: manual

.panfrost-midgard-rules:
  stage: arm
  rules:
    - !reference [.collabora-farm-rules, rules]
    - !reference [.gl-rules, rules]
    - changes: &panfrost_gallium_file_list
      - src/gallium/drivers/panfrost/**/*
      - src/gallium/winsys/panfrost/**/*
      when: on_success
    - changes: &panfrost_common_file_list
      - src/panfrost/ci/*
      - src/panfrost/include/*
      - src/panfrost/lib/*
      - src/panfrost/shared/*
      - src/panfrost/util/*
      when: on_success
    - changes:
      - src/panfrost/midgard/**/*
      when: on_success

.panfrost-midgard-manual-rules:
  stage: arm
  retry: *scheduled-pipeline-retries
  rules:
    - !reference [.collabora-farm-manual-rules, rules]
    - !reference [.gl-manual-rules, rules]
    - changes: *panfrost_gallium_file_list
      when: manual
    - changes: *panfrost_common_file_list
      when: manual
    - changes:
      - src/panfrost/midgard/**/*
      when: manual

.panfrost-bifrost-rules:
  stage: arm
  rules:
    - !reference [.collabora-farm-rules, rules]
    - !reference [.vulkan-rules, rules]
    - !reference [.gl-rules, rules]
    - changes:
        *panfrost_common_file_list
      when: on_success
    - changes:
        *panfrost_gallium_file_list
      when: on_success
    - changes: &panfrost_vulkan_file_list
      - src/panfrost/vulkan/*
      when: on_success
    - changes: &panfrost_bifrost_file_list
      - src/panfrost/compiler/**/*
      when: on_success

.panfrost-bifrost-manual-rules:
  stage: arm
  retry: *scheduled-pipeline-retries
  rules:
    - !reference [.collabora-farm-manual-rules, rules]
    - !reference [.vulkan-manual-rules, rules]
    - !reference [.gl-manual-rules, rules]
    - changes:
        *panfrost_common_file_list
      when: manual
    - changes:
        *panfrost_gallium_file_list
      when: manual
    - changes:
        *panfrost_vulkan_file_list
      when: manual
    - changes:
        *panfrost_bifrost_file_list
      when: manual

.broadcom-common-rules:
  rules:
    - changes: &broadcom_file_list
      - src/broadcom/meson.build
      - src/broadcom/ci/**/*
      - src/broadcom/cle/**/*
      - src/broadcom/clif/**/*
      - src/broadcom/common/**/*
      - src/broadcom/compiler/**/*
      - src/broadcom/drm-shim/**/*
      - src/broadcom/qpu/**/*
      - src/broadcom/simulator/**/*
      when: on_success

.vc4-rules:
  stage: broadcom
  rules:
    - !reference [.igalia-farm-rules, rules]
    - !reference [.gl-rules, rules]
    - !reference [.broadcom-common-rules, rules]
    - changes:
      - src/gallium/drivers/vc4/**/*
      - src/gallium/winsys/vc4/**/*
      - src/gallium/auxiliary/renderonly/**/*
      - src/gallium/winsys/kmsro/**/*
      when: on_success

.v3d-rules:
  stage: broadcom
  rules:
    - !reference [.igalia-farm-rules, rules]
    - !reference [.gl-rules, rules]
    - !reference [.broadcom-common-rules, rules]
    - changes: &v3d_file_list
      - src/gallium/drivers/v3d/**/*
      - src/gallium/winsys/v3d/**/*
      - src/gallium/auxiliary/renderonly/**/*
      - src/gallium/winsys/kmsro/**/*
      when: on_success

.v3d-manual-rules:
  stage: broadcom
  retry: *scheduled-pipeline-retries
  rules:
    - !reference [.igalia-farm-manual-rules, rules]
    - !reference [.gl-manual-rules, rules]
    - changes:
        *broadcom_file_list
      when: manual
    - changes:
        *v3d_file_list
      when: manual

.v3dv-rules:
  stage: broadcom
  rules:
    - !reference [.igalia-farm-rules, rules]
    - !reference [.vulkan-rules, rules]
    - changes:
      - src/broadcom/**/*
      when: on_success

.lima-rules:
  stage: arm
  rules:
    - !reference [.lima-farm-rules, rules]
    - !reference [.gl-rules, rules]
    - changes:
      - src/gallium/drivers/lima/**/*
      - src/gallium/winsys/lima/**/*
      - src/lima/**/*
      when: on_success

.radv-rules:
  stage: amd
  rules:
    - !reference [.vulkan-rules, rules]
    - changes: &radv_file_list
      - src/amd/**/*
      - src/vulkan/**/*
      when: on_success

.radv-collabora-rules:
  stage: amd
  rules:
    - !reference [.collabora-farm-rules, rules]
    - !reference [.radv-rules, rules]

.radv-valve-rules:
  stage: amd
  rules:
    - !reference [.valve-farm-rules, rules]
    - !reference [.radv-rules, rules]

.radv-valve-manual-rules:
  stage: amd
  retry: *scheduled-pipeline-retries
  rules:
    - !reference [.valve-farm-manual-rules, rules]
    - !reference [.vulkan-manual-rules, rules]
    - changes:
        *radv_file_list
      when: manual

.venus-rules:
  stage: layered-backends
  rules:
    - !reference [.lavapipe-rules, rules]
    - changes: &venus_file_list
      - src/virtio/**/*
      when: on_success
    - when: never

.radeonsi-rules:
  stage: amd
  rules:
    - !reference [.collabora-farm-rules, rules]
    - !reference [.gl-rules, rules]
    - changes: &radeonsi_file_list
      - src/gallium/drivers/radeonsi/**/*
      - src/gallium/include/winsys/**/*
      - src/gallium/winsys/amdgpu/**/*
      - src/amd/*
      - src/amd/addrlib/**/*
      - src/amd/ci/*
      - src/amd/common/**/*
      - src/amd/llvm/**/*
      - src/amd/registers/**/*
      when: on_success

.radeonsi+radv-rules:
  stage: amd
  rules:
    - !reference [.radeonsi-rules, rules]
    - !reference [.radv-rules, rules]

.radeonsi-vaapi-rules:
  stage: amd
  rules:
    - !reference [.collabora-farm-rules, rules]
    - !reference [.gl-rules, rules]
    - changes:
        *radeonsi_file_list
      when: on_success
    - changes: &radeon_vcn_file_list
      - src/gallium/frontends/va/**/*

      when: on_success


      - src/gallium/targets/va/**/*
      when: on_success

.radeonsi-vaapi-manual-rules:
  stage: amd
  rules:
    - !reference [.collabora-farm-manual-rules, rules]
    - !reference [.gl-manual-rules, rules]
    - changes:
        *radeon_vcn_file_list
      when: manual


.radeonsi-valve-rules:
  stage: amd
  rules:
    - !reference [.valve-farm-rules, rules]
    - !reference [.radeonsi-rules, rules]

.radeonsi-valve-manual-rules:
  stage: amd
  rules:
    - !reference [.valve-farm-manual-rules, rules]
    - !reference [.vulkan-manual-rules, rules]
    - changes:
        *radeonsi_file_list
      when: manual


.i915g-rules:
  stage: intel
  rules:
    - !reference [.gl-rules, rules]
    - changes: &i915g_file_list
      - src/gallium/drivers/i915/**/*
      - src/gallium/winsys/i915/**/*
      - src/intel/**/*
      when: on_success

.i915g-manual-rules:
  stage: intel
  retry: *scheduled-pipeline-retries
  rules:
    - !reference [.gl-manual-rules, rules]
    - changes:
        *i915g_file_list
      when: manual

.crocus-rules:
  stage: intel
  rules:
    - !reference [.anholt-farm-rules, rules]
    - !reference [.gl-rules, rules]
    - changes: &crocus_file_list
      - src/gallium/drivers/crocus/**/*
      - src/gallium/winsys/crocus/**/*
      - src/intel/**/*
      when: on_success

.crocus-manual-rules:
  stage: intel
  retry: *scheduled-pipeline-retries
  rules:
    - !reference [.anholt-farm-manual-rules, rules]
    - !reference [.gl-manual-rules, rules]
    - changes:
        *crocus_file_list
      when: manual

.iris-rules:
  stage: intel
  rules:
    - !reference [.no_scheduled_pipelines-rules, rules]
    - !reference [.collabora-farm-rules, rules]
    - !reference [.gl-rules, rules]
    - changes: &iris_file_list
      - src/gallium/drivers/iris/**/*
      - src/gallium/winsys/iris/**/*
      - src/intel/**/*
      when: on_success

.iris-manual-rules:
  stage: intel
  retry: *scheduled-pipeline-retries
  rules:
    - !reference [.collabora-farm-manual-rules, rules]
    - !reference [.gl-manual-rules, rules]
    - changes:
        *iris_file_list
      when: manual

# Unfortunately we can't sed the on_success from another rules set, so we have
# to do duplicate the files lists to set the job to manual (see
# .performance-rules)
.iris-rules-performance:
  stage: intel
  retry: *scheduled-pipeline-retries
  rules:
    - !reference [.collabora-farm-manual-rules, rules]
    - !reference [.performance-rules, rules]
    - !reference [.gl-manual-rules, rules]
    - changes:
        *iris_file_list
      when: manual
  allow_failure: true # see comment in .performance-rules, which we don't inherit this line from.
  variables:
    LAVA_JOB_PRIORITY: 40
    S3_ARTIFACT_NAME: "mesa-x86_64-default-release"
  needs:
    - kernel+rootfs_x86_64
    - debian-release

.anv-rules:
  stage: intel
  rules:
    - !reference [.no_scheduled_pipelines-rules, rules]
    - !reference [.collabora-farm-rules, rules]
    - !reference [.vulkan-rules, rules]
    - changes:
      - src/intel/**/*
      when: on_success

.anv-manual-rules:
  stage: intel
  retry: *scheduled-pipeline-retries
  rules:
    - !reference [.collabora-farm-manual-rules, rules]
    - !reference [.vulkan-manual-rules, rules]
    - changes:
      - src/intel/**/*
      when: manual

.hasvk-rules:
  stage: intel
  rules:
    - !reference [.anholt-farm-rules, rules]
    - !reference [.vulkan-rules, rules]
    - changes:
      - src/intel/**/*
      when: on_success

.hasvk-manual-rules:
  stage: intel
  retry: *scheduled-pipeline-retries
  rules:
    - !reference [.anholt-farm-manual-rules, rules]
    - !reference [.vulkan-manual-rules, rules]
    - changes:
      - src/intel/**/*
      when: on_success

# ruleset to trigger on changes affecting either anv or iris, for jobs using both (piglit, skqp)
.intel-rules:
  stage: intel
  rules:
<<<<<<< HEAD
    - !reference [.collabora-farm-rules, rules]
    # Note that we trigger on changes both anv and iris, because piglit and skqp jobs test both.
    - !reference [.vulkan-rules, rules]
    - !reference [.gl-rules, rules]

    - changes: &iris_file_list
      - src/gallium/drivers/iris/**/*
      - src/gallium/winsys/iris/**/*
      - src/intel/**/*

    - changes:
        *iris_file_list

      when: on_success
=======
    - !reference [.iris-rules, rules]
    - !reference [.anv-rules, rules]

.intel-manual-rules:
  stage: intel
  rules:
    - !reference [.iris-manual-rules, rules]
    - !reference [.anv-manual-rules, rules]
>>>>>>> d408ae88

.virgl-rules:
  stage: layered-backends
  rules:
    - !reference [.gl-rules, rules]
    - changes:
        *llvmpipe_file_list
      when: on_success
    - changes: &virgl_file_list
      - src/gallium/drivers/virgl/**/*
      - src/gallium/winsys/virgl/**/*
      when: on_success

.virgl-iris-manual-rules:
  stage: layered-backends
  retry: *scheduled-pipeline-retries
  rules:
    - !reference [.collabora-farm-manual-rules, rules]
    - !reference [.gl-manual-rules, rules]
    - changes:
        *virgl_file_list
      when: manual
    - changes:
        *iris_file_list
      when: manual

.virgl-iris-rules-performance:
  stage: layered-backends
  retry: *scheduled-pipeline-retries
  rules:
    - !reference [.collabora-farm-manual-rules, rules]
    - !reference [.performance-rules, rules]
    - !reference [.gl-manual-rules, rules]
    - changes:
        *llvmpipe_file_list
      when: manual
    - changes:
        *virgl_file_list
      when: manual
  allow_failure: true # see comment in .performance-rules, which we don't inherit this line from.
  variables:
    LAVA_JOB_PRIORITY: 40
    S3_ARTIFACT_NAME: "mesa-x86_64-default-release"
  needs:
    - kernel+rootfs_x86_64
    - debian-release

.zink-common-rules:
  rules:
    - !reference [.gl-rules, rules]
    - changes:
      - src/gallium/drivers/zink/**/*
      when: on_success

.zink-common-manual-rules:
  retry: *scheduled-pipeline-retries
  rules:
    - !reference [.gl-manual-rules, rules]
    - changes:
      - src/gallium/drivers/zink/**/*
      when: manual

.zink-lvp-rules:
  stage: layered-backends
  rules:
    - !reference [.lavapipe-rules, rules]
    - !reference [.zink-common-rules, rules]

.zink-anv-rules:
  stage: layered-backends
  rules:
    - !reference [.anv-rules, rules]
    - !reference [.zink-common-rules, rules]

.zink-anv-manual-rules:
  stage: layered-backends
  retry: *scheduled-pipeline-retries
  rules:
    - !reference [.anv-manual-rules, rules]
    - !reference [.zink-common-manual-rules, rules]

.zink-anv-rules-restricted:
  stage: layered-backends
  rules:
    - !reference [.restricted-rules, rules]
    - !reference [.anv-rules, rules]
    - !reference [.zink-common-rules, rules]

.zink-turnip-rules:
  stage: layered-backends
  rules:
    - !reference [.turnip-rules, rules]
    - !reference [.zink-common-rules, rules]

.zink-turnip-manual-rules:
  stage: layered-backends
  retry: *scheduled-pipeline-retries
  rules:
    - !reference [.turnip-manual-rules, rules]
    - !reference [.zink-common-manual-rules, rules]

.zink-radv-rules:
  stage: layered-backends
  rules:
    - !reference [.radv-valve-rules, rules]
    - !reference [.zink-common-rules, rules]

.zink-radv-manual-rules:
  stage: layered-backends
  retry: *scheduled-pipeline-retries
  rules:
    - !reference [.radv-valve-manual-rules, rules]
    - !reference [.zink-common-manual-rules, rules]

    - changes:
      - .gitlab-ci/container/build-piglit.sh
      when: manual


# Unfortunately YAML doesn't let us concatenate arrays, so we have to do the
# rules duplication manually
.windows-build-rules:
  rules:
    - !reference [.microsoft-farm-rules, rules]
    - !reference [.zink-common-rules, rules]
    - !reference [.vulkan-rules, rules]
    - changes:
        *softpipe_file_list
      when: on_success
    - changes:
        *lavapipe_file_list
      when: on_success
    - changes: &d3d12_file_list
      - src/gallium/drivers/d3d12/**/*
      - src/gallium/frontends/wgl/*
      - src/gallium/winsys/d3d12/wgl/*
      - src/gallium/targets/libgl-gdi/*
      - src/gallium/targets/libgl-d3d12/*
      when: on_success
    - changes:
      - src/microsoft/**/*
      - src/gallium/frontends/va/*
      - src/gallium/targets/va/*
      when: on_success
    - changes:
        *radv_file_list
      when: on_success

.glon12-test-rules:
  rules:
    - !reference [.microsoft-farm-rules, rules]
    - !reference [.gl-rules, rules]
    - changes: *d3d12_file_list
      when: on_success
    - changes:
      - src/microsoft/compiler/*
      when: on_success

.spirv2dxil-test-rules:
  rules:
    - !reference [.microsoft-farm-rules, rules]
    - !reference [.core-rules, rules]
    - changes: &spirv2dxil_file_list
      - src/microsoft/ci/*
      - src/microsoft/compiler/*
      - src/microsoft/spirv_to_dxil/*
      when: on_success

.dozen-test-rules:
  rules:
    - !reference [.microsoft-farm-rules, rules]
    - !reference [.vulkan-rules, rules]
    - changes:
        *spirv2dxil_file_list
      when: on_success
    - changes:
      - src/microsoft/vulkan/*
      when: on_success

.etnaviv-rules:
  stage: etnaviv
  rules:
    - !reference [.austriancoder-farm-rules, rules]
    - !reference [.gl-rules, rules]
    - changes: &etnaviv_file_list
      - src/etnaviv/**/*
      - src/gallium/drivers/etnaviv/**/*
      - src/gallium/winsys/etnaviv/**/*
      - src/gallium/auxiliary/renderonly/**/*
      - src/gallium/winsys/kmsro/**/*
      when: on_success

.etnaviv-manual-rules:
  stage: etnaviv
  retry: *scheduled-pipeline-retries
  rules:
    - !reference [.austriancoder-farm-manual-rules, rules]
    - !reference [.gl-manual-rules, rules]
    - changes:
        *etnaviv_file_list
      when: manual

# Rules for unusual architectures that only build a subset of drivers
.ppc64el-rules:
   rules:
    - !reference [.no_scheduled_pipelines-rules, rules]
    - !reference [.zink-common-rules, rules]
    - changes:
        *softpipe_file_list
      when: on_success
    - changes:
        *llvmpipe_file_list
      when: on_success
    - changes:
        *lavapipe_file_list
      when: on_success
    - changes:
        *radv_file_list
      when: on_success
    - changes:
        *radeonsi_file_list
      when: on_success
    - changes:
        *virgl_file_list
      when: on_success
    - changes:
      - src/gallium/drivers/nouveau/**/*
      - src/gallium/winsys/nouveau/**/*
      when: on_success

.s390x-rules:
   rules:
    - !reference [.no_scheduled_pipelines-rules, rules]
    - !reference [.zink-common-rules, rules]
    - changes:
        *softpipe_file_list
      when: on_success
    - changes:
        *llvmpipe_file_list
      when: on_success
    - changes:
        *lavapipe_file_list
      when: on_success

# Rules for linters
.lint-rustfmt-rules:
   rules:
    - !reference [.core-rules, rules]
    - changes:
      - src/**/*.rs
      when: on_success

.lint-clang-format-rules:
   rules:
    - !reference [.core-rules, rules]
    - changes:
      - .clang-format
      - .clang-format-include
      - .clang-format-ignore
      - src/**/.clang-format
      - src/egl/**/*
      - src/**/asahi/**/*
      - src/**/panfrost/**/*
      - src/amd/vulkan/**/*
      - src/amd/compiler/**/*
      when: on_success<|MERGE_RESOLUTION|>--- conflicted
+++ resolved
@@ -760,7 +760,7 @@
 .intel-rules:
   stage: intel
   rules:
-<<<<<<< HEAD
+
     - !reference [.collabora-farm-rules, rules]
     # Note that we trigger on changes both anv and iris, because piglit and skqp jobs test both.
     - !reference [.vulkan-rules, rules]
@@ -775,7 +775,7 @@
         *iris_file_list
 
       when: on_success
-=======
+
     - !reference [.iris-rules, rules]
     - !reference [.anv-rules, rules]
 
@@ -784,7 +784,6 @@
   rules:
     - !reference [.iris-manual-rules, rules]
     - !reference [.anv-manual-rules, rules]
->>>>>>> d408ae88
 
 .virgl-rules:
   stage: layered-backends
