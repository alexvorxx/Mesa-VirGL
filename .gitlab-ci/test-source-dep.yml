--- conflicted
+++ resolved
@@ -629,8 +629,7 @@
         *radeon_vcn_file_list
       when: manual
 
-<<<<<<< HEAD
-=======
+
 .radeonsi-valve-rules:
   stage: amd
   rules:
@@ -645,7 +644,7 @@
     - changes:
         *radeonsi_file_list
       when: manual
->>>>>>> b687fa4c
+
 
 .i915g-rules:
   stage: intel
