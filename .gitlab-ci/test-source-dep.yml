# This file list source dependencies to avoid creating/running jobs
# those outcome cannot be changed by the modifications from a branch.

# Rule to filter for only scheduled pipelines.
.scheduled_pipeline-rules:
  rules:
    - if: &is-scheduled-pipeline '$CI_PIPELINE_SOURCE == "schedule"'
      when: on_success
  retry:
    max: 1
    # Don't retry on script_failure, job_execution_timeout, runner_unsupported,
    # stale_schedule, archived_failure, or unmet_prerequisites
    when:
      - api_failure
      - runner_system_failure
      - scheduler_failure
      - data_integrity_failure
      - unknown_failure


# Generic rule to not run the job during scheduled pipelines. Jobs that aren't
# something like a nightly run should include this rule.
.no_scheduled_pipelines-rules:
  rules:
    - if: *is-scheduled-pipeline
      when: never

# Rule for restricted traces jobs to only run for users with access to those
# traces (both https://gitlab.freedesktop.org/gfx-ci/tracie/traces-db-private
# for trace access, and minio bucket access for viewing result images from CI).
#
# This is a compromise, allowing some marked developers to have their MRs
# blocked on regressions to non-redistributable traces, while not blocking
# merges for other devs who would be unable to debug changes to them.
.restricted-rules:
  rules:
    # If the triggerer has access to the restricted traces and if it is pre-merge
    - if: '($GITLAB_USER_LOGIN !~ "/^(robclark|anholt|flto|cwabbott0|Danil|tomeu|okias|gallo|kwg|majanes|llanderwelin|zmike|vigneshraman)$/") &&
           ($GITLAB_USER_LOGIN != "marge-bot" || $CI_COMMIT_BRANCH)'
      when: never

# Mesa core source file dependencies that may impact any test job
# ---------------------------------------------------------------
.core-rules:
  rules:
    - !reference [.no_scheduled_pipelines-rules, rules]
    - changes: &core_file_list
      - .gitlab-ci.yml
      - .gitlab-ci/**/*
      - include/**/*
      - meson.build
      - .gitattributes
      - src/*
      - src/compiler/**/*
      - src/drm-shim/**/*
      - src/gbm/**/*
      - src/gtest/**/*
      # Some src/util and src/compiler files use headers from mesa/ (e.g.
      # mtypes.h).  We should clean that up.
      - src/mesa/**/*.h
      - src/tool/**/*
      - src/util/**/*
      when: on_success

# Same core dependencies for doing manual runs.
.core-manual-rules:
  retry: !reference [.scheduled_pipeline-rules, retry]
  rules:
    # We only want manual jobs to show up when it's not marge's pre-merge CI
    # run, otherwise she'll wait until her timeout.  The exception is
    # performance jobs, see below.
    - if: '($GITLAB_USER_LOGIN == "marge-bot" &&
           $CI_PIPELINE_SOURCE == "merge_request_event" &&
           $CI_JOB_NAME !~ "/performance$/")'
      when: never
    - !reference [.scheduled_pipeline-rules, rules]
    - changes:
        *core_file_list
      when: manual

# Rules for performance jobs tracking.  We want perf jobs to run as code is
# merged to main, but we don't want them to block marge.  So, they need to have
# only when: never or when: manual, and a separate script maintained by
# Collabora triggers the manual job after merge to main.  These "never" filters
# need to come before any paths with "manual".
.performance-rules:
  rules:
    - !reference [.no_scheduled_pipelines-rules, rules]
    # Run only on pre-merge pipelines from Marge
    - if: $MESA_CI_PERFORMANCE_ENABLED == null
      when: never
  # Allow the merge to complete even before the job completes (since it won't
  # even start until the separate script triggers on it).
  allow_failure: true

.piglit-performance-base:
  extends:
    - .performance-rules
  variables:
    JOB_PRIORITY: 40
    PIGLIT_REPLAY_SUBCOMMAND: "profile"
    PIGLIT_REPLAY_EXTRA_ARGS: "--db-path ${CI_PROJECT_DIR}/replayer-db/"
    # More than this can hit OOM due to BOs leaked during the replay of the last frame
    PIGLIT_REPLAY_LOOP_TIMES: 150
    # We don't want for more than one workload to be submitted to the GPU at a time
    FDO_CI_CONCURRENT: 1
    # Piglit is very sparse in its status output and downloads of big traces can take a while
    DEVICE_HANGING_TIMEOUT_SEC: 600
    GIT_STRATEGY: none
    HWCI_FREQ_MAX: "true"
    # Always use the same device
    LAVA_TAGS: "cbg-0"
    # Ensure that we are using the release build artifact
    S3_ARTIFACT_NAME: mesa-${ARCH}-default-release
  # Reset dependencies in performance jobs to enforce the release build artifact
  dependencies: null
  # Don't run in parallel. It is okay to performance jobs to take a little
  # longer to finish, as they don't block marge from merging an MR.
  parallel: null

.piglit-performance:arm64:
  extends:
    - .piglit-performance-base
  needs:
    - debian/arm64_test
    - debian-arm64-release

.piglit-performance:x86_64:
  extends:
    - .piglit-performance-base
  needs:
    - kernel+rootfs_x86_64
    - debian-release

# Mesa source file dependencies that may impact any GL driver test job.
.gallium-core-rules:
  rules:
    - !reference [.core-rules, rules]
    - changes: &gallium_core_file_list
      - src/gallium/*
      - src/gallium/auxiliary/**/*
      - src/gallium/drivers/*
      - src/gallium/include/**/*
      - src/gallium/frontends/dri/*
      - src/gallium/frontends/glx/**/*
      - src/gallium/targets/**/*
      - src/gallium/tests/**/*
      - src/gallium/winsys/*
      when: on_success

.gl-rules:
  rules:
    - !reference [.core-rules, rules]
    - changes: &mesa_core_file_list
      - src/egl/**/*
      - src/glx/**/*
      - src/loader/**/*
      - src/mapi/**/*
      - src/mesa/*
      - src/mesa/main/**/*
      - src/mesa/math/**/*
      - src/mesa/program/**/*
      - src/mesa/sparc/**/*
      - src/mesa/state_tracker/**/*
      - src/mesa/swrast/**/*
      - src/mesa/swrast_setup/**/*
      - src/mesa/vbo/**/*
      - src/mesa/x86/**/*
      - src/mesa/x86-64/**/*
      when: on_success
    - !reference [.gallium-core-rules, rules]

.gl-manual-rules:
  retry: !reference [.scheduled_pipeline-rules, retry]
  rules:
    - !reference [.core-manual-rules, rules]
    - changes:
        *mesa_core_file_list
      when: manual
    - changes:
        *gallium_core_file_list
      when: manual

# Source file dependencies that may impact any Vulkan driver build or test
.vulkan-rules:
  rules:
    - !reference [.core-rules, rules]
    - changes: &vulkan_file_list
      - src/vulkan/**/*
      when: on_success

.vulkan-manual-rules:
  retry: !reference [.scheduled_pipeline-rules, retry]
  rules:
    - !reference [.core-manual-rules, rules]
    - changes:
        *vulkan_file_list
      when: manual

<<<<<<< HEAD
.softpipe-rules:
  stage: software-renderer
  rules:
    - !reference [.gl-rules, rules]
    - changes: &softpipe_file_list
      - src/gallium/drivers/softpipe/**/*
      - src/gallium/winsys/sw/**/*
      when: on_success

.llvmpipe-rules:
  stage: software-renderer
  rules:
    - !reference [.gl-rules, rules]
    - changes: &llvmpipe_file_list
      - src/gallium/drivers/llvmpipe/**/*
      - src/gallium/winsys/sw/**/*
      when: on_success

.lavapipe-rules:
  stage: software-renderer
  rules:
    - !reference [.vulkan-rules, rules]
    # One could probably be a little more clever here and skip non-gallium Mesa changes (see also .llvmpipe-cl-rules).
    - !reference [.gl-rules, rules]
    - changes: &lavapipe_file_list
      - src/gallium/drivers/llvmpipe/**/*
      - src/gallium/frontends/lavapipe/**/*
      - src/gallium/winsys/sw/**/*
      when: on_success

.lavapipe-manual-rules:
  stage: software-renderer
  retry: *scheduled-pipeline-retries
  rules:
    - !reference [.vulkan-manual-rules, rules]
    - !reference [.gl-manual-rules, rules]
    - changes: *lavapipe_file_list
      when: manual

.llvmpipe-cl-rules:
  stage: software-renderer
  rules:
    - !reference [.no_scheduled_pipelines-rules, rules]
    - changes: &llvmpipe_cl_files
      - .gitlab-ci.yml
      - .gitlab-ci/**/*
      - meson.build
      - .gitattributes
      - include/**/*
      - src/compiler/**/*
      - src/include/**/*
      - src/util/**/*
      when: on_success
    - changes:
        *gallium_core_file_list
      when: on_success
    - changes:
        *llvmpipe_file_list
      when: on_success

# TODO: remove together with Clover
.llvmpipe-clover-rules:
  rules:
    - !reference [.llvmpipe-cl-rules, rules]
    - changes:
      - src/gallium/frontends/clover/**/*
      when: on_success

.llvmpipe-rusticl-rules:
  rules:
    - !reference [.llvmpipe-cl-rules, rules]
    - changes:
      - src/gallium/frontends/rusticl/**/*
      when: on_success

# Rules for changes that impact either freedreno or turnip.
.freedreno-common-rules:
  rules:
    - !reference [.no_scheduled_pipelines-rules, rules]
    - !reference [.freedreno-farm-rules, rules]
    - changes: &freedreno_core_file_list
      - src/freedreno/ci/**/*
      - src/freedreno/common/**/*
      - src/freedreno/drm/**/*
      - src/freedreno/fdl/**/*
      - src/freedreno/ir3/**/*
      - src/freedreno/isa/**/*
      - src/freedreno/registers/**/*
      when: on_success

.freedreno-common-manual-rules:
  retry: *scheduled-pipeline-retries
  rules:
    - !reference [.freedreno-farm-manual-rules, rules]
    - !reference [.core-manual-rules, rules]
    - changes:
        *freedreno_core_file_list
      when: manual

.freedreno-rules:
  stage: freedreno
  rules:
    - !reference [.freedreno-common-rules, rules]
    - !reference [.gl-rules, rules]
    - changes: &freedreno_gl_file_list
      - src/freedreno/ir2/**/*
      - src/gallium/drivers/freedreno/**/*
      - src/gallium/winsys/freedreno/**/*
      when: on_success

.freedreno-manual-rules:
  stage: freedreno
  retry: *scheduled-pipeline-retries
  rules:
    - !reference [.freedreno-common-manual-rules, rules]
    - !reference [.gl-manual-rules, rules]
    - changes:
        *freedreno_gl_file_list
      when: manual

.turnip-rules:
  stage: freedreno
  rules:
    - !reference [.freedreno-common-rules, rules]
    - !reference [.vulkan-rules, rules]
    - changes: &freedreno_vulkan_file_list
      - src/freedreno/vulkan/**/*
      when: on_success

.turnip-manual-rules:
  stage: freedreno
  retry: *scheduled-pipeline-retries
  rules:
    - !reference [.freedreno-common-manual-rules, rules]
    - !reference [.vulkan-manual-rules, rules]
    - changes:
        *freedreno_vulkan_file_list
      when: manual

# For piglit and skqp test jobs that run both GL and VK tests.
.freedreno-turnip-rules:
  rules:
    - !reference [.freedreno-rules, rules]
    - !reference [.turnip-rules, rules]

.freedreno-rules-restricted:
  stage: freedreno
  rules:
    - !reference [.restricted-rules, rules]
    - !reference [.freedreno-rules, rules]

.freedreno-rules-performance:
  stage: freedreno
  retry: *scheduled-pipeline-retries
  rules:
    - !reference [.performance-rules, rules]
    - !reference [.freedreno-manual-rules, rules]
  allow_failure: true # see comment in .performance-rules, which we don't inherit this line from.
  variables:
    LAVA_JOB_PRIORITY: 40
    # Ensure that we are using the release build artifact
    S3_ARTIFACT_NAME: mesa-arm64-default-release
  needs:
    - debian/arm64_test
    - debian-arm64-release
  dependencies: null

.nouveau-rules:
  stage: nouveau
  rules:
    - !reference [.anholt-farm-rules, rules]
    - !reference [.gl-rules, rules]
    - changes: &nouveau_file_list
      - src/nouveau/**/*
      - src/gallium/drivers/nouveau/**/*
      - src/gallium/winsys/kmsro/**/*
      - src/gallium/winsys/nouveau/**/*
      when: on_success

.nouveau-manual-rules:
  stage: nouveau
  retry: *scheduled-pipeline-retries
  rules:
    - !reference [.anholt-farm-manual-rules, rules]
    - !reference [.gl-manual-rules, rules]
    - changes:
        *nouveau_file_list
      when: manual

.panfrost-midgard-rules:
  stage: arm
  rules:
    - !reference [.collabora-farm-rules, rules]
    - !reference [.gl-rules, rules]
    - changes: &panfrost_gallium_file_list
      - src/gallium/drivers/panfrost/**/*
      - src/gallium/winsys/panfrost/**/*
      when: on_success
    - changes: &panfrost_common_file_list
      - src/panfrost/ci/*
      - src/panfrost/include/*
      - src/panfrost/lib/*
      - src/panfrost/shared/*
      - src/panfrost/util/*
      when: on_success
    - changes:
      - src/panfrost/midgard/**/*
      when: on_success

.panfrost-midgard-manual-rules:
  stage: arm
  retry: *scheduled-pipeline-retries
  rules:
    - !reference [.collabora-farm-manual-rules, rules]
    - !reference [.gl-manual-rules, rules]
    - changes: *panfrost_gallium_file_list
      when: manual
    - changes: *panfrost_common_file_list
      when: manual
    - changes:
      - src/panfrost/midgard/**/*
      when: manual

.panfrost-bifrost-rules:
  stage: arm
  rules:
    - !reference [.collabora-farm-rules, rules]
    - !reference [.vulkan-rules, rules]
    - !reference [.gl-rules, rules]
    - changes:
        *panfrost_common_file_list
      when: on_success
    - changes:
        *panfrost_gallium_file_list
      when: on_success
    - changes: &panfrost_vulkan_file_list
      - src/panfrost/vulkan/*
      when: on_success
    - changes: &panfrost_bifrost_file_list
      - src/panfrost/compiler/**/*
      when: on_success

.panfrost-bifrost-manual-rules:
  stage: arm
  retry: *scheduled-pipeline-retries
  rules:
    - !reference [.collabora-farm-manual-rules, rules]
    - !reference [.vulkan-manual-rules, rules]
    - !reference [.gl-manual-rules, rules]
    - changes:
        *panfrost_common_file_list
      when: manual
    - changes:
        *panfrost_gallium_file_list
      when: manual
    - changes:
        *panfrost_vulkan_file_list
      when: manual
    - changes:
        *panfrost_bifrost_file_list
      when: manual

.broadcom-common-rules:
  rules:
    - changes: &broadcom_file_list
      - src/broadcom/meson.build
      - src/broadcom/ci/**/*
      - src/broadcom/cle/**/*
      - src/broadcom/clif/**/*
      - src/broadcom/common/**/*
      - src/broadcom/compiler/**/*
      - src/broadcom/drm-shim/**/*
      - src/broadcom/qpu/**/*
      - src/broadcom/simulator/**/*
      when: on_success

.vc4-rules:
  stage: broadcom
  rules:
    - !reference [.igalia-farm-rules, rules]
    - !reference [.gl-rules, rules]
    - !reference [.broadcom-common-rules, rules]
    - changes:
      - src/gallium/drivers/vc4/**/*
      - src/gallium/winsys/vc4/**/*
      - src/gallium/auxiliary/renderonly/**/*
      - src/gallium/winsys/kmsro/**/*
      when: on_success

.v3d-rules:
  stage: broadcom
  rules:
    - !reference [.igalia-farm-rules, rules]
    - !reference [.gl-rules, rules]
    - !reference [.broadcom-common-rules, rules]
    - changes: &v3d_file_list
      - src/gallium/drivers/v3d/**/*
      - src/gallium/winsys/v3d/**/*
      - src/gallium/auxiliary/renderonly/**/*
      - src/gallium/winsys/kmsro/**/*
      when: on_success

.v3d-manual-rules:
  stage: broadcom
  retry: *scheduled-pipeline-retries
  rules:
    - !reference [.igalia-farm-manual-rules, rules]
    - !reference [.gl-manual-rules, rules]
    - changes:
        *broadcom_file_list
      when: manual
    - changes:
        *v3d_file_list
      when: manual

.v3dv-rules:
  stage: broadcom
  rules:
    - !reference [.igalia-farm-rules, rules]
    - !reference [.vulkan-rules, rules]
    - changes:
      - src/broadcom/**/*
      when: on_success

.lima-rules:
  stage: arm
  rules:
    - !reference [.lima-farm-rules, rules]
    - !reference [.gl-rules, rules]
    - changes:
      - src/gallium/drivers/lima/**/*
      - src/gallium/winsys/lima/**/*
      - src/lima/**/*
      when: on_success

.radv-rules:
  stage: amd
  rules:
    - !reference [.vulkan-rules, rules]
    - changes: &radv_file_list
      - src/amd/**/*
      - src/vulkan/**/*
      when: on_success

.radv-collabora-rules:
  stage: amd
  rules:
    - !reference [.collabora-farm-rules, rules]
    - !reference [.radv-rules, rules]

.radv-valve-rules:
  stage: amd
  rules:
    - !reference [.valve-farm-rules, rules]
    - !reference [.radv-rules, rules]

.radv-valve-manual-rules:
  stage: amd
  retry: *scheduled-pipeline-retries
  rules:
    - !reference [.valve-farm-manual-rules, rules]
    - !reference [.vulkan-manual-rules, rules]
    - changes:
        *radv_file_list
      when: manual

.venus-rules:
  stage: layered-backends
  rules:
    - !reference [.lavapipe-rules, rules]
    - changes: &venus_file_list
      - src/virtio/**/*
      when: on_success
    - when: never

.radeonsi-rules:
  stage: amd
  rules:
    - !reference [.collabora-farm-rules, rules]
    - !reference [.gl-rules, rules]
    - changes: &radeonsi_file_list
      - src/gallium/drivers/radeonsi/**/*
      - src/gallium/include/winsys/**/*
      - src/gallium/winsys/amdgpu/**/*
      - src/amd/*
      - src/amd/addrlib/**/*
      - src/amd/ci/*
      - src/amd/common/**/*
      - src/amd/llvm/**/*
      - src/amd/registers/**/*
      when: on_success

.radeonsi+radv-rules:
  stage: amd
  rules:
    - !reference [.radeonsi-rules, rules]
    - !reference [.radv-rules, rules]

.radeonsi-vaapi-rules:
  stage: amd
  rules:
    - !reference [.collabora-farm-rules, rules]
    - !reference [.gl-rules, rules]
    - changes:
        *radeonsi_file_list
      when: on_success
    - changes: &radeon_vcn_file_list
      - src/gallium/frontends/va/**/*

      when: on_success


      - src/gallium/targets/va/**/*
      when: on_success

.radeonsi-vaapi-manual-rules:
  stage: amd
  rules:
    - !reference [.collabora-farm-manual-rules, rules]
    - !reference [.gl-manual-rules, rules]
    - changes:
        *radeon_vcn_file_list
      when: manual


.radeonsi-valve-rules:
  stage: amd
  rules:
    - !reference [.valve-farm-rules, rules]
    - !reference [.radeonsi-rules, rules]

.radeonsi-valve-manual-rules:
  stage: amd
  rules:
    - !reference [.valve-farm-manual-rules, rules]
    - !reference [.vulkan-manual-rules, rules]
    - changes:
        *radeonsi_file_list
      when: manual


.i915g-rules:
  stage: intel
  rules:
    - !reference [.gl-rules, rules]
    - changes: &i915g_file_list
      - src/gallium/drivers/i915/**/*
      - src/gallium/winsys/i915/**/*
      - src/intel/**/*
      when: on_success

.i915g-manual-rules:
  stage: intel
  retry: *scheduled-pipeline-retries
  rules:
    - !reference [.gl-manual-rules, rules]
    - changes:
        *i915g_file_list
      when: manual

.crocus-rules:
  stage: intel
  rules:
    - !reference [.anholt-farm-rules, rules]
    - !reference [.gl-rules, rules]
    - changes: &crocus_file_list
      - src/gallium/drivers/crocus/**/*
      - src/gallium/winsys/crocus/**/*
      - src/intel/**/*
      when: on_success

.crocus-manual-rules:
  stage: intel
  retry: *scheduled-pipeline-retries
  rules:
    - !reference [.anholt-farm-manual-rules, rules]
    - !reference [.gl-manual-rules, rules]
    - changes:
        *crocus_file_list
      when: manual

.iris-rules:
  stage: intel
  rules:
    - !reference [.no_scheduled_pipelines-rules, rules]
    - !reference [.collabora-farm-rules, rules]
    - !reference [.gl-rules, rules]
    - changes: &iris_file_list
      - src/gallium/drivers/iris/**/*
      - src/gallium/winsys/iris/**/*
      - src/intel/**/*
      when: on_success

.iris-manual-rules:
  stage: intel
  retry: *scheduled-pipeline-retries
  rules:
    - !reference [.collabora-farm-manual-rules, rules]
    - !reference [.gl-manual-rules, rules]
    - changes:
        *iris_file_list
      when: manual

# Unfortunately we can't sed the on_success from another rules set, so we have
# to do duplicate the files lists to set the job to manual (see
# .performance-rules)
.iris-rules-performance:
  stage: intel
  retry: *scheduled-pipeline-retries
  rules:
    - !reference [.collabora-farm-manual-rules, rules]
    - !reference [.performance-rules, rules]
    - !reference [.gl-manual-rules, rules]
    - changes:
        *iris_file_list
      when: manual
  allow_failure: true # see comment in .performance-rules, which we don't inherit this line from.
  variables:
    LAVA_JOB_PRIORITY: 40
    S3_ARTIFACT_NAME: "mesa-x86_64-default-release"
  needs:
    - kernel+rootfs_x86_64
    - debian-release

.anv-rules:
  stage: intel
  rules:
    - !reference [.no_scheduled_pipelines-rules, rules]
    - !reference [.collabora-farm-rules, rules]
    - !reference [.vulkan-rules, rules]
    - changes:
      - src/intel/**/*
      when: on_success

.anv-manual-rules:
  stage: intel
  retry: *scheduled-pipeline-retries
  rules:
    - !reference [.collabora-farm-manual-rules, rules]
    - !reference [.vulkan-manual-rules, rules]
    - changes:
      - src/intel/**/*
      when: manual

.hasvk-rules:
  stage: intel
  rules:
    - !reference [.anholt-farm-rules, rules]
    - !reference [.vulkan-rules, rules]
    - changes:
      - src/intel/**/*
      when: on_success

.hasvk-manual-rules:
  stage: intel
  retry: *scheduled-pipeline-retries
  rules:
    - !reference [.anholt-farm-manual-rules, rules]
    - !reference [.vulkan-manual-rules, rules]
    - changes:
      - src/intel/**/*
      when: on_success

# ruleset to trigger on changes affecting either anv or iris, for jobs using both (piglit, skqp)
.intel-rules:
  stage: intel
  rules:

    - !reference [.collabora-farm-rules, rules]
    # Note that we trigger on changes both anv and iris, because piglit and skqp jobs test both.
    - !reference [.vulkan-rules, rules]
    - !reference [.gl-rules, rules]

    - changes: &iris_file_list
      - src/gallium/drivers/iris/**/*
      - src/gallium/winsys/iris/**/*
      - src/intel/**/*

    - changes:
        *iris_file_list

      when: on_success

    - !reference [.iris-rules, rules]
    - !reference [.anv-rules, rules]

.intel-manual-rules:
  stage: intel
  rules:
    - !reference [.iris-manual-rules, rules]
    - !reference [.anv-manual-rules, rules]

.virgl-rules:
  stage: layered-backends
  rules:
    - !reference [.gl-rules, rules]
    - changes:
        *llvmpipe_file_list
      when: on_success
    - changes: &virgl_file_list
      - src/gallium/drivers/virgl/**/*
      - src/gallium/winsys/virgl/**/*
      when: on_success

.virgl-iris-manual-rules:
  stage: layered-backends
  retry: *scheduled-pipeline-retries
  rules:
    - !reference [.collabora-farm-manual-rules, rules]
    - !reference [.gl-manual-rules, rules]
    - changes:
        *virgl_file_list
      when: manual
    - changes:
        *iris_file_list
      when: manual

.virgl-iris-rules-performance:
  stage: layered-backends
  retry: *scheduled-pipeline-retries
  rules:
    - !reference [.collabora-farm-manual-rules, rules]
    - !reference [.performance-rules, rules]
    - !reference [.gl-manual-rules, rules]
    - changes:
        *llvmpipe_file_list
      when: manual
    - changes:
        *virgl_file_list
      when: manual
  allow_failure: true # see comment in .performance-rules, which we don't inherit this line from.
  variables:
    LAVA_JOB_PRIORITY: 40
    S3_ARTIFACT_NAME: "mesa-x86_64-default-release"
  needs:
    - kernel+rootfs_x86_64
    - debian-release

.zink-common-rules:
  rules:
    - !reference [.gl-rules, rules]
    - changes:
      - src/gallium/drivers/zink/**/*
      when: on_success

.zink-common-manual-rules:
  retry: *scheduled-pipeline-retries
  rules:
    - !reference [.gl-manual-rules, rules]
    - changes:
      - src/gallium/drivers/zink/**/*
      when: manual

.zink-lvp-rules:
  stage: layered-backends
  rules:
    - !reference [.lavapipe-rules, rules]
    - !reference [.zink-common-rules, rules]

.zink-anv-rules:
  stage: layered-backends
  rules:
    - !reference [.anv-rules, rules]
    - !reference [.zink-common-rules, rules]

.zink-anv-manual-rules:
  stage: layered-backends
  retry: *scheduled-pipeline-retries
  rules:
    - !reference [.anv-manual-rules, rules]
    - !reference [.zink-common-manual-rules, rules]

.zink-anv-rules-restricted:
  stage: layered-backends
  rules:
    - !reference [.restricted-rules, rules]
    - !reference [.anv-rules, rules]
    - !reference [.zink-common-rules, rules]

.zink-turnip-rules:
  stage: layered-backends
  rules:
    - !reference [.turnip-rules, rules]
    - !reference [.zink-common-rules, rules]

.zink-turnip-manual-rules:
  stage: layered-backends
  retry: *scheduled-pipeline-retries
  rules:
    - !reference [.turnip-manual-rules, rules]
    - !reference [.zink-common-manual-rules, rules]

.zink-radv-rules:
  stage: layered-backends
  rules:
    - !reference [.radv-valve-rules, rules]
    - !reference [.zink-common-rules, rules]

.zink-radv-manual-rules:
  stage: layered-backends
  retry: *scheduled-pipeline-retries
  rules:
    - !reference [.radv-valve-manual-rules, rules]
    - !reference [.zink-common-manual-rules, rules]

    - changes:
      - .gitlab-ci/container/build-piglit.sh
      when: manual


# Unfortunately YAML doesn't let us concatenate arrays, so we have to do the
# rules duplication manually
.windows-build-rules:
  rules:
    - !reference [.microsoft-farm-rules, rules]
    - !reference [.zink-common-rules, rules]
    - !reference [.vulkan-rules, rules]
    - changes:
        *softpipe_file_list
      when: on_success
    - changes:
        *lavapipe_file_list
      when: on_success
    - changes: &d3d12_file_list
      - src/gallium/drivers/d3d12/**/*
      - src/gallium/frontends/wgl/*
      - src/gallium/winsys/d3d12/wgl/*
      - src/gallium/targets/libgl-gdi/*
      - src/gallium/targets/libgl-d3d12/*
      when: on_success
    - changes:
      - src/microsoft/**/*
      - src/gallium/frontends/va/*
      - src/gallium/targets/va/*
      when: on_success
    - changes:
        *radv_file_list
      when: on_success

.glon12-test-rules:
  rules:
    - !reference [.microsoft-farm-rules, rules]
    - !reference [.gl-rules, rules]
    - changes: *d3d12_file_list
      when: on_success
    - changes:
      - src/microsoft/compiler/*
      when: on_success

.spirv2dxil-test-rules:
  rules:
    - !reference [.microsoft-farm-rules, rules]
    - !reference [.core-rules, rules]
    - changes: &spirv2dxil_file_list
      - src/microsoft/ci/*
      - src/microsoft/compiler/*
      - src/microsoft/spirv_to_dxil/*
      when: on_success

.dozen-test-rules:
  rules:
    - !reference [.microsoft-farm-rules, rules]
    - !reference [.vulkan-rules, rules]
    - changes:
        *spirv2dxil_file_list
      when: on_success
    - changes:
      - src/microsoft/vulkan/*
      when: on_success

.etnaviv-rules:
  stage: etnaviv
  rules:
    - !reference [.austriancoder-farm-rules, rules]
    - !reference [.gl-rules, rules]
    - changes: &etnaviv_file_list
      - src/etnaviv/**/*
      - src/gallium/drivers/etnaviv/**/*
      - src/gallium/winsys/etnaviv/**/*
      - src/gallium/auxiliary/renderonly/**/*
      - src/gallium/winsys/kmsro/**/*
      when: on_success

.etnaviv-manual-rules:
  stage: etnaviv
  retry: *scheduled-pipeline-retries
  rules:
    - !reference [.austriancoder-farm-manual-rules, rules]
    - !reference [.gl-manual-rules, rules]
    - changes:
        *etnaviv_file_list
      when: manual

=======
>>>>>>> a28ff7f2
# Rules for unusual architectures that only build a subset of drivers
.ppc64el-rules:
   rules:
    - !reference [.no_scheduled_pipelines-rules, rules]
    - !reference [.zink-common-rules, rules]
    - !reference [.softpipe-rules, rules]
    - !reference [.llvmpipe-rules, rules]
    - !reference [.lavapipe-rules, rules]
    - !reference [.radv-rules, rules]
    - !reference [.radeonsi-rules, rules]
    - !reference [.virgl-rules, rules]
    - !reference [.nouveau-rules, rules]

.s390x-rules:
   rules:
    - !reference [.no_scheduled_pipelines-rules, rules]
    - !reference [.zink-common-rules, rules]
    - !reference [.softpipe-rules, rules]
    - !reference [.llvmpipe-rules, rules]
    - !reference [.lavapipe-rules, rules]

# Rules for linters
.lint-rustfmt-rules:
   rules:
    - !reference [.core-rules, rules]
    - changes:
      - src/**/*.rs
      when: on_success

.lint-clang-format-rules:
   rules:
    - !reference [.core-rules, rules]
    - changes:
      - .clang-format
      - .clang-format-include
      - .clang-format-ignore
      - src/**/.clang-format
      - src/egl/**/*
      - src/**/asahi/**/*
      - src/**/panfrost/**/*
      - src/amd/vulkan/**/*
      - src/amd/compiler/**/*
      when: on_success<|MERGE_RESOLUTION|>--- conflicted
+++ resolved
@@ -197,802 +197,6 @@
         *vulkan_file_list
       when: manual
 
-<<<<<<< HEAD
-.softpipe-rules:
-  stage: software-renderer
-  rules:
-    - !reference [.gl-rules, rules]
-    - changes: &softpipe_file_list
-      - src/gallium/drivers/softpipe/**/*
-      - src/gallium/winsys/sw/**/*
-      when: on_success
-
-.llvmpipe-rules:
-  stage: software-renderer
-  rules:
-    - !reference [.gl-rules, rules]
-    - changes: &llvmpipe_file_list
-      - src/gallium/drivers/llvmpipe/**/*
-      - src/gallium/winsys/sw/**/*
-      when: on_success
-
-.lavapipe-rules:
-  stage: software-renderer
-  rules:
-    - !reference [.vulkan-rules, rules]
-    # One could probably be a little more clever here and skip non-gallium Mesa changes (see also .llvmpipe-cl-rules).
-    - !reference [.gl-rules, rules]
-    - changes: &lavapipe_file_list
-      - src/gallium/drivers/llvmpipe/**/*
-      - src/gallium/frontends/lavapipe/**/*
-      - src/gallium/winsys/sw/**/*
-      when: on_success
-
-.lavapipe-manual-rules:
-  stage: software-renderer
-  retry: *scheduled-pipeline-retries
-  rules:
-    - !reference [.vulkan-manual-rules, rules]
-    - !reference [.gl-manual-rules, rules]
-    - changes: *lavapipe_file_list
-      when: manual
-
-.llvmpipe-cl-rules:
-  stage: software-renderer
-  rules:
-    - !reference [.no_scheduled_pipelines-rules, rules]
-    - changes: &llvmpipe_cl_files
-      - .gitlab-ci.yml
-      - .gitlab-ci/**/*
-      - meson.build
-      - .gitattributes
-      - include/**/*
-      - src/compiler/**/*
-      - src/include/**/*
-      - src/util/**/*
-      when: on_success
-    - changes:
-        *gallium_core_file_list
-      when: on_success
-    - changes:
-        *llvmpipe_file_list
-      when: on_success
-
-# TODO: remove together with Clover
-.llvmpipe-clover-rules:
-  rules:
-    - !reference [.llvmpipe-cl-rules, rules]
-    - changes:
-      - src/gallium/frontends/clover/**/*
-      when: on_success
-
-.llvmpipe-rusticl-rules:
-  rules:
-    - !reference [.llvmpipe-cl-rules, rules]
-    - changes:
-      - src/gallium/frontends/rusticl/**/*
-      when: on_success
-
-# Rules for changes that impact either freedreno or turnip.
-.freedreno-common-rules:
-  rules:
-    - !reference [.no_scheduled_pipelines-rules, rules]
-    - !reference [.freedreno-farm-rules, rules]
-    - changes: &freedreno_core_file_list
-      - src/freedreno/ci/**/*
-      - src/freedreno/common/**/*
-      - src/freedreno/drm/**/*
-      - src/freedreno/fdl/**/*
-      - src/freedreno/ir3/**/*
-      - src/freedreno/isa/**/*
-      - src/freedreno/registers/**/*
-      when: on_success
-
-.freedreno-common-manual-rules:
-  retry: *scheduled-pipeline-retries
-  rules:
-    - !reference [.freedreno-farm-manual-rules, rules]
-    - !reference [.core-manual-rules, rules]
-    - changes:
-        *freedreno_core_file_list
-      when: manual
-
-.freedreno-rules:
-  stage: freedreno
-  rules:
-    - !reference [.freedreno-common-rules, rules]
-    - !reference [.gl-rules, rules]
-    - changes: &freedreno_gl_file_list
-      - src/freedreno/ir2/**/*
-      - src/gallium/drivers/freedreno/**/*
-      - src/gallium/winsys/freedreno/**/*
-      when: on_success
-
-.freedreno-manual-rules:
-  stage: freedreno
-  retry: *scheduled-pipeline-retries
-  rules:
-    - !reference [.freedreno-common-manual-rules, rules]
-    - !reference [.gl-manual-rules, rules]
-    - changes:
-        *freedreno_gl_file_list
-      when: manual
-
-.turnip-rules:
-  stage: freedreno
-  rules:
-    - !reference [.freedreno-common-rules, rules]
-    - !reference [.vulkan-rules, rules]
-    - changes: &freedreno_vulkan_file_list
-      - src/freedreno/vulkan/**/*
-      when: on_success
-
-.turnip-manual-rules:
-  stage: freedreno
-  retry: *scheduled-pipeline-retries
-  rules:
-    - !reference [.freedreno-common-manual-rules, rules]
-    - !reference [.vulkan-manual-rules, rules]
-    - changes:
-        *freedreno_vulkan_file_list
-      when: manual
-
-# For piglit and skqp test jobs that run both GL and VK tests.
-.freedreno-turnip-rules:
-  rules:
-    - !reference [.freedreno-rules, rules]
-    - !reference [.turnip-rules, rules]
-
-.freedreno-rules-restricted:
-  stage: freedreno
-  rules:
-    - !reference [.restricted-rules, rules]
-    - !reference [.freedreno-rules, rules]
-
-.freedreno-rules-performance:
-  stage: freedreno
-  retry: *scheduled-pipeline-retries
-  rules:
-    - !reference [.performance-rules, rules]
-    - !reference [.freedreno-manual-rules, rules]
-  allow_failure: true # see comment in .performance-rules, which we don't inherit this line from.
-  variables:
-    LAVA_JOB_PRIORITY: 40
-    # Ensure that we are using the release build artifact
-    S3_ARTIFACT_NAME: mesa-arm64-default-release
-  needs:
-    - debian/arm64_test
-    - debian-arm64-release
-  dependencies: null
-
-.nouveau-rules:
-  stage: nouveau
-  rules:
-    - !reference [.anholt-farm-rules, rules]
-    - !reference [.gl-rules, rules]
-    - changes: &nouveau_file_list
-      - src/nouveau/**/*
-      - src/gallium/drivers/nouveau/**/*
-      - src/gallium/winsys/kmsro/**/*
-      - src/gallium/winsys/nouveau/**/*
-      when: on_success
-
-.nouveau-manual-rules:
-  stage: nouveau
-  retry: *scheduled-pipeline-retries
-  rules:
-    - !reference [.anholt-farm-manual-rules, rules]
-    - !reference [.gl-manual-rules, rules]
-    - changes:
-        *nouveau_file_list
-      when: manual
-
-.panfrost-midgard-rules:
-  stage: arm
-  rules:
-    - !reference [.collabora-farm-rules, rules]
-    - !reference [.gl-rules, rules]
-    - changes: &panfrost_gallium_file_list
-      - src/gallium/drivers/panfrost/**/*
-      - src/gallium/winsys/panfrost/**/*
-      when: on_success
-    - changes: &panfrost_common_file_list
-      - src/panfrost/ci/*
-      - src/panfrost/include/*
-      - src/panfrost/lib/*
-      - src/panfrost/shared/*
-      - src/panfrost/util/*
-      when: on_success
-    - changes:
-      - src/panfrost/midgard/**/*
-      when: on_success
-
-.panfrost-midgard-manual-rules:
-  stage: arm
-  retry: *scheduled-pipeline-retries
-  rules:
-    - !reference [.collabora-farm-manual-rules, rules]
-    - !reference [.gl-manual-rules, rules]
-    - changes: *panfrost_gallium_file_list
-      when: manual
-    - changes: *panfrost_common_file_list
-      when: manual
-    - changes:
-      - src/panfrost/midgard/**/*
-      when: manual
-
-.panfrost-bifrost-rules:
-  stage: arm
-  rules:
-    - !reference [.collabora-farm-rules, rules]
-    - !reference [.vulkan-rules, rules]
-    - !reference [.gl-rules, rules]
-    - changes:
-        *panfrost_common_file_list
-      when: on_success
-    - changes:
-        *panfrost_gallium_file_list
-      when: on_success
-    - changes: &panfrost_vulkan_file_list
-      - src/panfrost/vulkan/*
-      when: on_success
-    - changes: &panfrost_bifrost_file_list
-      - src/panfrost/compiler/**/*
-      when: on_success
-
-.panfrost-bifrost-manual-rules:
-  stage: arm
-  retry: *scheduled-pipeline-retries
-  rules:
-    - !reference [.collabora-farm-manual-rules, rules]
-    - !reference [.vulkan-manual-rules, rules]
-    - !reference [.gl-manual-rules, rules]
-    - changes:
-        *panfrost_common_file_list
-      when: manual
-    - changes:
-        *panfrost_gallium_file_list
-      when: manual
-    - changes:
-        *panfrost_vulkan_file_list
-      when: manual
-    - changes:
-        *panfrost_bifrost_file_list
-      when: manual
-
-.broadcom-common-rules:
-  rules:
-    - changes: &broadcom_file_list
-      - src/broadcom/meson.build
-      - src/broadcom/ci/**/*
-      - src/broadcom/cle/**/*
-      - src/broadcom/clif/**/*
-      - src/broadcom/common/**/*
-      - src/broadcom/compiler/**/*
-      - src/broadcom/drm-shim/**/*
-      - src/broadcom/qpu/**/*
-      - src/broadcom/simulator/**/*
-      when: on_success
-
-.vc4-rules:
-  stage: broadcom
-  rules:
-    - !reference [.igalia-farm-rules, rules]
-    - !reference [.gl-rules, rules]
-    - !reference [.broadcom-common-rules, rules]
-    - changes:
-      - src/gallium/drivers/vc4/**/*
-      - src/gallium/winsys/vc4/**/*
-      - src/gallium/auxiliary/renderonly/**/*
-      - src/gallium/winsys/kmsro/**/*
-      when: on_success
-
-.v3d-rules:
-  stage: broadcom
-  rules:
-    - !reference [.igalia-farm-rules, rules]
-    - !reference [.gl-rules, rules]
-    - !reference [.broadcom-common-rules, rules]
-    - changes: &v3d_file_list
-      - src/gallium/drivers/v3d/**/*
-      - src/gallium/winsys/v3d/**/*
-      - src/gallium/auxiliary/renderonly/**/*
-      - src/gallium/winsys/kmsro/**/*
-      when: on_success
-
-.v3d-manual-rules:
-  stage: broadcom
-  retry: *scheduled-pipeline-retries
-  rules:
-    - !reference [.igalia-farm-manual-rules, rules]
-    - !reference [.gl-manual-rules, rules]
-    - changes:
-        *broadcom_file_list
-      when: manual
-    - changes:
-        *v3d_file_list
-      when: manual
-
-.v3dv-rules:
-  stage: broadcom
-  rules:
-    - !reference [.igalia-farm-rules, rules]
-    - !reference [.vulkan-rules, rules]
-    - changes:
-      - src/broadcom/**/*
-      when: on_success
-
-.lima-rules:
-  stage: arm
-  rules:
-    - !reference [.lima-farm-rules, rules]
-    - !reference [.gl-rules, rules]
-    - changes:
-      - src/gallium/drivers/lima/**/*
-      - src/gallium/winsys/lima/**/*
-      - src/lima/**/*
-      when: on_success
-
-.radv-rules:
-  stage: amd
-  rules:
-    - !reference [.vulkan-rules, rules]
-    - changes: &radv_file_list
-      - src/amd/**/*
-      - src/vulkan/**/*
-      when: on_success
-
-.radv-collabora-rules:
-  stage: amd
-  rules:
-    - !reference [.collabora-farm-rules, rules]
-    - !reference [.radv-rules, rules]
-
-.radv-valve-rules:
-  stage: amd
-  rules:
-    - !reference [.valve-farm-rules, rules]
-    - !reference [.radv-rules, rules]
-
-.radv-valve-manual-rules:
-  stage: amd
-  retry: *scheduled-pipeline-retries
-  rules:
-    - !reference [.valve-farm-manual-rules, rules]
-    - !reference [.vulkan-manual-rules, rules]
-    - changes:
-        *radv_file_list
-      when: manual
-
-.venus-rules:
-  stage: layered-backends
-  rules:
-    - !reference [.lavapipe-rules, rules]
-    - changes: &venus_file_list
-      - src/virtio/**/*
-      when: on_success
-    - when: never
-
-.radeonsi-rules:
-  stage: amd
-  rules:
-    - !reference [.collabora-farm-rules, rules]
-    - !reference [.gl-rules, rules]
-    - changes: &radeonsi_file_list
-      - src/gallium/drivers/radeonsi/**/*
-      - src/gallium/include/winsys/**/*
-      - src/gallium/winsys/amdgpu/**/*
-      - src/amd/*
-      - src/amd/addrlib/**/*
-      - src/amd/ci/*
-      - src/amd/common/**/*
-      - src/amd/llvm/**/*
-      - src/amd/registers/**/*
-      when: on_success
-
-.radeonsi+radv-rules:
-  stage: amd
-  rules:
-    - !reference [.radeonsi-rules, rules]
-    - !reference [.radv-rules, rules]
-
-.radeonsi-vaapi-rules:
-  stage: amd
-  rules:
-    - !reference [.collabora-farm-rules, rules]
-    - !reference [.gl-rules, rules]
-    - changes:
-        *radeonsi_file_list
-      when: on_success
-    - changes: &radeon_vcn_file_list
-      - src/gallium/frontends/va/**/*
-
-      when: on_success
-
-
-      - src/gallium/targets/va/**/*
-      when: on_success
-
-.radeonsi-vaapi-manual-rules:
-  stage: amd
-  rules:
-    - !reference [.collabora-farm-manual-rules, rules]
-    - !reference [.gl-manual-rules, rules]
-    - changes:
-        *radeon_vcn_file_list
-      when: manual
-
-
-.radeonsi-valve-rules:
-  stage: amd
-  rules:
-    - !reference [.valve-farm-rules, rules]
-    - !reference [.radeonsi-rules, rules]
-
-.radeonsi-valve-manual-rules:
-  stage: amd
-  rules:
-    - !reference [.valve-farm-manual-rules, rules]
-    - !reference [.vulkan-manual-rules, rules]
-    - changes:
-        *radeonsi_file_list
-      when: manual
-
-
-.i915g-rules:
-  stage: intel
-  rules:
-    - !reference [.gl-rules, rules]
-    - changes: &i915g_file_list
-      - src/gallium/drivers/i915/**/*
-      - src/gallium/winsys/i915/**/*
-      - src/intel/**/*
-      when: on_success
-
-.i915g-manual-rules:
-  stage: intel
-  retry: *scheduled-pipeline-retries
-  rules:
-    - !reference [.gl-manual-rules, rules]
-    - changes:
-        *i915g_file_list
-      when: manual
-
-.crocus-rules:
-  stage: intel
-  rules:
-    - !reference [.anholt-farm-rules, rules]
-    - !reference [.gl-rules, rules]
-    - changes: &crocus_file_list
-      - src/gallium/drivers/crocus/**/*
-      - src/gallium/winsys/crocus/**/*
-      - src/intel/**/*
-      when: on_success
-
-.crocus-manual-rules:
-  stage: intel
-  retry: *scheduled-pipeline-retries
-  rules:
-    - !reference [.anholt-farm-manual-rules, rules]
-    - !reference [.gl-manual-rules, rules]
-    - changes:
-        *crocus_file_list
-      when: manual
-
-.iris-rules:
-  stage: intel
-  rules:
-    - !reference [.no_scheduled_pipelines-rules, rules]
-    - !reference [.collabora-farm-rules, rules]
-    - !reference [.gl-rules, rules]
-    - changes: &iris_file_list
-      - src/gallium/drivers/iris/**/*
-      - src/gallium/winsys/iris/**/*
-      - src/intel/**/*
-      when: on_success
-
-.iris-manual-rules:
-  stage: intel
-  retry: *scheduled-pipeline-retries
-  rules:
-    - !reference [.collabora-farm-manual-rules, rules]
-    - !reference [.gl-manual-rules, rules]
-    - changes:
-        *iris_file_list
-      when: manual
-
-# Unfortunately we can't sed the on_success from another rules set, so we have
-# to do duplicate the files lists to set the job to manual (see
-# .performance-rules)
-.iris-rules-performance:
-  stage: intel
-  retry: *scheduled-pipeline-retries
-  rules:
-    - !reference [.collabora-farm-manual-rules, rules]
-    - !reference [.performance-rules, rules]
-    - !reference [.gl-manual-rules, rules]
-    - changes:
-        *iris_file_list
-      when: manual
-  allow_failure: true # see comment in .performance-rules, which we don't inherit this line from.
-  variables:
-    LAVA_JOB_PRIORITY: 40
-    S3_ARTIFACT_NAME: "mesa-x86_64-default-release"
-  needs:
-    - kernel+rootfs_x86_64
-    - debian-release
-
-.anv-rules:
-  stage: intel
-  rules:
-    - !reference [.no_scheduled_pipelines-rules, rules]
-    - !reference [.collabora-farm-rules, rules]
-    - !reference [.vulkan-rules, rules]
-    - changes:
-      - src/intel/**/*
-      when: on_success
-
-.anv-manual-rules:
-  stage: intel
-  retry: *scheduled-pipeline-retries
-  rules:
-    - !reference [.collabora-farm-manual-rules, rules]
-    - !reference [.vulkan-manual-rules, rules]
-    - changes:
-      - src/intel/**/*
-      when: manual
-
-.hasvk-rules:
-  stage: intel
-  rules:
-    - !reference [.anholt-farm-rules, rules]
-    - !reference [.vulkan-rules, rules]
-    - changes:
-      - src/intel/**/*
-      when: on_success
-
-.hasvk-manual-rules:
-  stage: intel
-  retry: *scheduled-pipeline-retries
-  rules:
-    - !reference [.anholt-farm-manual-rules, rules]
-    - !reference [.vulkan-manual-rules, rules]
-    - changes:
-      - src/intel/**/*
-      when: on_success
-
-# ruleset to trigger on changes affecting either anv or iris, for jobs using both (piglit, skqp)
-.intel-rules:
-  stage: intel
-  rules:
-
-    - !reference [.collabora-farm-rules, rules]
-    # Note that we trigger on changes both anv and iris, because piglit and skqp jobs test both.
-    - !reference [.vulkan-rules, rules]
-    - !reference [.gl-rules, rules]
-
-    - changes: &iris_file_list
-      - src/gallium/drivers/iris/**/*
-      - src/gallium/winsys/iris/**/*
-      - src/intel/**/*
-
-    - changes:
-        *iris_file_list
-
-      when: on_success
-
-    - !reference [.iris-rules, rules]
-    - !reference [.anv-rules, rules]
-
-.intel-manual-rules:
-  stage: intel
-  rules:
-    - !reference [.iris-manual-rules, rules]
-    - !reference [.anv-manual-rules, rules]
-
-.virgl-rules:
-  stage: layered-backends
-  rules:
-    - !reference [.gl-rules, rules]
-    - changes:
-        *llvmpipe_file_list
-      when: on_success
-    - changes: &virgl_file_list
-      - src/gallium/drivers/virgl/**/*
-      - src/gallium/winsys/virgl/**/*
-      when: on_success
-
-.virgl-iris-manual-rules:
-  stage: layered-backends
-  retry: *scheduled-pipeline-retries
-  rules:
-    - !reference [.collabora-farm-manual-rules, rules]
-    - !reference [.gl-manual-rules, rules]
-    - changes:
-        *virgl_file_list
-      when: manual
-    - changes:
-        *iris_file_list
-      when: manual
-
-.virgl-iris-rules-performance:
-  stage: layered-backends
-  retry: *scheduled-pipeline-retries
-  rules:
-    - !reference [.collabora-farm-manual-rules, rules]
-    - !reference [.performance-rules, rules]
-    - !reference [.gl-manual-rules, rules]
-    - changes:
-        *llvmpipe_file_list
-      when: manual
-    - changes:
-        *virgl_file_list
-      when: manual
-  allow_failure: true # see comment in .performance-rules, which we don't inherit this line from.
-  variables:
-    LAVA_JOB_PRIORITY: 40
-    S3_ARTIFACT_NAME: "mesa-x86_64-default-release"
-  needs:
-    - kernel+rootfs_x86_64
-    - debian-release
-
-.zink-common-rules:
-  rules:
-    - !reference [.gl-rules, rules]
-    - changes:
-      - src/gallium/drivers/zink/**/*
-      when: on_success
-
-.zink-common-manual-rules:
-  retry: *scheduled-pipeline-retries
-  rules:
-    - !reference [.gl-manual-rules, rules]
-    - changes:
-      - src/gallium/drivers/zink/**/*
-      when: manual
-
-.zink-lvp-rules:
-  stage: layered-backends
-  rules:
-    - !reference [.lavapipe-rules, rules]
-    - !reference [.zink-common-rules, rules]
-
-.zink-anv-rules:
-  stage: layered-backends
-  rules:
-    - !reference [.anv-rules, rules]
-    - !reference [.zink-common-rules, rules]
-
-.zink-anv-manual-rules:
-  stage: layered-backends
-  retry: *scheduled-pipeline-retries
-  rules:
-    - !reference [.anv-manual-rules, rules]
-    - !reference [.zink-common-manual-rules, rules]
-
-.zink-anv-rules-restricted:
-  stage: layered-backends
-  rules:
-    - !reference [.restricted-rules, rules]
-    - !reference [.anv-rules, rules]
-    - !reference [.zink-common-rules, rules]
-
-.zink-turnip-rules:
-  stage: layered-backends
-  rules:
-    - !reference [.turnip-rules, rules]
-    - !reference [.zink-common-rules, rules]
-
-.zink-turnip-manual-rules:
-  stage: layered-backends
-  retry: *scheduled-pipeline-retries
-  rules:
-    - !reference [.turnip-manual-rules, rules]
-    - !reference [.zink-common-manual-rules, rules]
-
-.zink-radv-rules:
-  stage: layered-backends
-  rules:
-    - !reference [.radv-valve-rules, rules]
-    - !reference [.zink-common-rules, rules]
-
-.zink-radv-manual-rules:
-  stage: layered-backends
-  retry: *scheduled-pipeline-retries
-  rules:
-    - !reference [.radv-valve-manual-rules, rules]
-    - !reference [.zink-common-manual-rules, rules]
-
-    - changes:
-      - .gitlab-ci/container/build-piglit.sh
-      when: manual
-
-
-# Unfortunately YAML doesn't let us concatenate arrays, so we have to do the
-# rules duplication manually
-.windows-build-rules:
-  rules:
-    - !reference [.microsoft-farm-rules, rules]
-    - !reference [.zink-common-rules, rules]
-    - !reference [.vulkan-rules, rules]
-    - changes:
-        *softpipe_file_list
-      when: on_success
-    - changes:
-        *lavapipe_file_list
-      when: on_success
-    - changes: &d3d12_file_list
-      - src/gallium/drivers/d3d12/**/*
-      - src/gallium/frontends/wgl/*
-      - src/gallium/winsys/d3d12/wgl/*
-      - src/gallium/targets/libgl-gdi/*
-      - src/gallium/targets/libgl-d3d12/*
-      when: on_success
-    - changes:
-      - src/microsoft/**/*
-      - src/gallium/frontends/va/*
-      - src/gallium/targets/va/*
-      when: on_success
-    - changes:
-        *radv_file_list
-      when: on_success
-
-.glon12-test-rules:
-  rules:
-    - !reference [.microsoft-farm-rules, rules]
-    - !reference [.gl-rules, rules]
-    - changes: *d3d12_file_list
-      when: on_success
-    - changes:
-      - src/microsoft/compiler/*
-      when: on_success
-
-.spirv2dxil-test-rules:
-  rules:
-    - !reference [.microsoft-farm-rules, rules]
-    - !reference [.core-rules, rules]
-    - changes: &spirv2dxil_file_list
-      - src/microsoft/ci/*
-      - src/microsoft/compiler/*
-      - src/microsoft/spirv_to_dxil/*
-      when: on_success
-
-.dozen-test-rules:
-  rules:
-    - !reference [.microsoft-farm-rules, rules]
-    - !reference [.vulkan-rules, rules]
-    - changes:
-        *spirv2dxil_file_list
-      when: on_success
-    - changes:
-      - src/microsoft/vulkan/*
-      when: on_success
-
-.etnaviv-rules:
-  stage: etnaviv
-  rules:
-    - !reference [.austriancoder-farm-rules, rules]
-    - !reference [.gl-rules, rules]
-    - changes: &etnaviv_file_list
-      - src/etnaviv/**/*
-      - src/gallium/drivers/etnaviv/**/*
-      - src/gallium/winsys/etnaviv/**/*
-      - src/gallium/auxiliary/renderonly/**/*
-      - src/gallium/winsys/kmsro/**/*
-      when: on_success
-
-.etnaviv-manual-rules:
-  stage: etnaviv
-  retry: *scheduled-pipeline-retries
-  rules:
-    - !reference [.austriancoder-farm-manual-rules, rules]
-    - !reference [.gl-manual-rules, rules]
-    - changes:
-        *etnaviv_file_list
-      when: manual
-
-=======
->>>>>>> a28ff7f2
 # Rules for unusual architectures that only build a subset of drivers
 .ppc64el-rules:
    rules:
