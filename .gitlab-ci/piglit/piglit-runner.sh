--- conflicted
+++ resolved
@@ -1,9 +1,5 @@
-
-#!/bin/sh
-
 #!/usr/bin/env bash
 # shellcheck disable=SC2086 # we want word splitting
-
 
 set -ex
 
@@ -11,16 +7,6 @@
    echo 'GPU_VERSION must be set to something like "llvmpipe" or "freedreno-a630" (the name used in your ci/gpu-version-*.txt)'
    exit 1
 fi
-
-
-INSTALL=`pwd`/install
-
-# Set up the driver environment.
-export LD_LIBRARY_PATH=`pwd`/install/lib/
-export EGL_PLATFORM=surfaceless
-export VK_ICD_FILENAMES=`pwd`/install/share/vulkan/icd.d/"$VK_DRIVER"_icd.${VK_CPU:-`uname -m`}.json
-
-RESULTS=`pwd`/${PIGLIT_RESULTS_DIR:-results}
 
 INSTALL="$PWD/install"
 
@@ -30,13 +16,6 @@
 ARCH=$(uname -m)
 export VK_DRIVER_FILES="$INSTALL/share/vulkan/icd.d/${VK_DRIVER}_icd.$ARCH.json"
 
-<<<<<<< HEAD
-RESULTS=$PWD/${PIGLIT_RESULTS_DIR:-results}
-
-mkdir -p $RESULTS
-
-=======
->>>>>>> 4bc2d221
 # Ensure Mesa Shader Cache resides on tmpfs.
 SHADER_CACHE_HOME=${XDG_CACHE_HOME:-${HOME}/.cache}
 SHADER_CACHE_DIR=${MESA_SHADER_CACHE_DIR:-${SHADER_CACHE_HOME}/mesa_shader_cache}
@@ -62,13 +41,8 @@
     sleep 1
 fi
 
-
-if [ -n "$PIGLIT_FRACTION" -o -n "$CI_NODE_INDEX" ]; then
-   FRACTION=`expr ${PIGLIT_FRACTION:-1} \* ${CI_NODE_TOTAL:-1}`
-
 if [ -n "$PIGLIT_FRACTION" ] || [ -n "$CI_NODE_INDEX" ]; then
     FRACTION=$((${PIGLIT_FRACTION:-1} * ${CI_NODE_TOTAL:-1}))
-
 PIGLIT_RUNNER_OPTIONS="$PIGLIT_RUNNER_OPTIONS --fraction $FRACTION"
 fi
 
@@ -156,4 +130,4 @@
 # 55ms on my Ryzen 5950X (with or without parallelism).
 zstd --rm -T0 -8qc $RESULTS_DIR/results.csv -o $RESULTS_DIR/results.csv.zst
 
-exit $PIGLIT_EXITCODE+exit $PIGLIT_EXITCODE
