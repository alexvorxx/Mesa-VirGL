
#!/bin/sh

#!/usr/bin/env bash
# shellcheck disable=SC2035 # FIXME glob
# shellcheck disable=SC2086 # we want word splitting


set -ex

# Our rootfs may not have "less", which apitrace uses during apitrace dump
export PAGER=cat  # FIXME: export everywhere

INSTALL=$(realpath -s "$PWD"/install)
S3_ARGS="--token-file ${CI_JOB_JWT_FILE}"

RESULTS=$(realpath -s "$PWD"/results)
mkdir -p "$RESULTS"

if [ "$PIGLIT_REPLAY_SUBCOMMAND" = "profile" ]; then

    # workaround for older Debian Bullseye libyaml 0.2.2
    sed -i "/^%YAML 1\.2$/d" "$PIGLIT_REPLAY_DESCRIPTION_FILE"

    yq -iY 'del(.traces[][] | select(.label[]? == "no-perf"))' \
      "$PIGLIT_REPLAY_DESCRIPTION_FILE"
fi

# WINE
case "$PIGLIT_REPLAY_DEVICE_NAME" in
  vk-*)
    export WINEPREFIX="/dxvk-wine64"
    ;;
  *)
    export WINEPREFIX="/generic-wine64"
    ;;
esac


PATH="/opt/wine-stable/bin/:$PATH" # WineHQ path

# Avoid asking about Gecko or Mono instalation
export WINEDLLOVERRIDES=mscoree=d;mshtml=d

#PATH="/opt/wine-stable/bin/:$PATH" # WineHQ path

# Avoid asking about Gecko or Mono instalation
export WINEDLLOVERRIDES="mscoree=d;mshtml=d"  # FIXME: drop, not needed anymore? (wine dir is already created)

<<<<<<< HEAD

# Set environment for DXVK.
export DXVK_LOG_LEVEL="info"
export DXVK_LOG="$RESULTS/dxvk"
[ -d "$DXVK_LOG" ] || mkdir -pv "$DXVK_LOG"
export DXVK_STATE_CACHE=0

=======
>>>>>>> d408ae88

# Set up the environment.
# Modifiying here directly LD_LIBRARY_PATH may cause problems when
# using a command wrapper. Hence, we will just set it when running the
# command.
export __LD_LIBRARY_PATH="$LD_LIBRARY_PATH:$INSTALL/lib/"
<<<<<<< HEAD

export VK_ICD_FILENAMES="$INSTALL/share/vulkan/icd.d/${VK_DRIVER}_icd.${VK_CPU:-`uname -m`}.json"

export VK_ICD_FILENAMES="$INSTALL/share/vulkan/icd.d/${VK_DRIVER}_icd.${VK_CPU:-$(uname -m)}.json"
=======
if [ -n "${VK_DRIVER}" ]; then
  # Set environment for DXVK.
  export DXVK_LOG_LEVEL="info"
  export DXVK_LOG="$RESULTS/dxvk"
  [ -d "$DXVK_LOG" ] || mkdir -pv "$DXVK_LOG"
  export DXVK_STATE_CACHE=0
  export VK_ICD_FILENAMES="$INSTALL/share/vulkan/icd.d/${VK_DRIVER}_icd.${VK_CPU:-$(uname -m)}.json"
fi
>>>>>>> d408ae88


# Sanity check to ensure that our environment is sufficient to make our tests
# run against the Mesa built by CI, rather than any installed distro version.
MESA_VERSION=$(head -1 "$INSTALL/VERSION" | sed 's/\./\\./g')


print_red() {
    RED='\033[0;31m'
    NC='\033[0m' # No Color
    printf "${RED}"
    "$@"
    printf "${NC}"
}


# wrapper to supress +x to avoid spamming the log
quiet() {
    set +x
    "$@"
    set -x
}

# Set environment for apitrace executable.
export PATH="/apitrace/build:$PATH"
<<<<<<< HEAD


export PIGLIT_REPLAY_WINE_BINARY=wine64

=======
>>>>>>> d408ae88
export PIGLIT_REPLAY_WINE_BINARY=wine

export PIGLIT_REPLAY_WINE_APITRACE_BINARY="/apitrace-msvc-win64/bin/apitrace.exe"
export PIGLIT_REPLAY_WINE_D3DRETRACE_BINARY="/apitrace-msvc-win64/bin/d3dretrace.exe"

echo "Version:"
apitrace version 2>/dev/null || echo "apitrace not found (Linux)"

SANITY_MESA_VERSION_CMD="wflinfo"

HANG_DETECTION_CMD=""

# Set up the platform windowing system.
<<<<<<< HEAD


if [ "x$EGL_PLATFORM" = "xsurfaceless" ]; then

=======
>>>>>>> d408ae88
if [ "$EGL_PLATFORM" = "surfaceless" ]; then

    # Use the surfaceless EGL platform.
    export DISPLAY=
    export WAFFLE_PLATFORM="surfaceless_egl"

    SANITY_MESA_VERSION_CMD="$SANITY_MESA_VERSION_CMD --platform surfaceless_egl --api gles2"


    if [ "x$GALLIUM_DRIVER" = "xvirpipe" ]; then

    if [ "$GALLIUM_DRIVER" = "virpipe" ]; then

    # piglit is to use virpipe, and virgl_test_server llvmpipe
    export GALLIUM_DRIVER="$GALLIUM_DRIVER"

    LD_LIBRARY_PATH="$__LD_LIBRARY_PATH" \
    GALLIUM_DRIVER=llvmpipe \
    VTEST_USE_EGL_SURFACELESS=1 \
    VTEST_USE_GLES=1 \
    virgl_test_server >"$RESULTS"/vtest-log.txt 2>&1 &

    sleep 1
    fi

elif [ "x$PIGLIT_PLATFORM" = "xgbm" ]; then
    SANITY_MESA_VERSION_CMD="$SANITY_MESA_VERSION_CMD --platform gbm --api gl"
elif [ "x$PIGLIT_PLATFORM" = "xmixed_glx_egl" ]; then

elif [ "$PIGLIT_PLATFORM" = "gbm" ]; then
    SANITY_MESA_VERSION_CMD="$SANITY_MESA_VERSION_CMD --platform gbm --api gl"
elif [ "$PIGLIT_PLATFORM" = "mixed_glx_egl" ]; then

    # It is assumed that you have already brought up your X server before
    # calling this script.
    SANITY_MESA_VERSION_CMD="$SANITY_MESA_VERSION_CMD --platform glx --api gl"
else
    SANITY_MESA_VERSION_CMD="$SANITY_MESA_VERSION_CMD --platform glx --api gl --profile core"
    # copy-paste from init-stage2.sh, please update accordingly
    {
      WESTON_X11_SOCK="/tmp/.X11-unix/X0"
      export WAYLAND_DISPLAY=wayland-0
      export DISPLAY=:0
      mkdir -p /tmp/.X11-unix

      env \
        VK_ICD_FILENAMES="/install/share/vulkan/icd.d/${VK_DRIVER}_icd.$(uname -m).json" \
	weston -Bheadless-backend.so --use-gl -Swayland-0 --xwayland --idle-time=0 &

      while [ ! -S "$WESTON_X11_SOCK" ]; do sleep 1; done
    }
fi

# If the job is parallel at the  gitlab job level, will take the corresponding
# fraction of the caselist.
if [ -n "$CI_NODE_INDEX" ]; then
    USE_CASELIST=1
fi


# shellcheck disable=SC2317

replay_minio_upload_images() {
    find "$RESULTS/$__PREFIX" -type f -name "*.png" -printf "%P\n" \
        | while read -r line; do

        __TRACE="${line%-*-*}"
        if grep -q "^$__PREFIX/$__TRACE: pass$" ".gitlab-ci/piglit/$PIGLIT_RESULTS.txt.orig"; then
            if [ "x$CI_PROJECT_PATH" != "x$FDO_UPSTREAM_REPO" ]; then
                continue
            fi
            __S3_PATH="$PIGLIT_REPLAY_REFERENCE_IMAGES_BASE"
            __DESTINATION_FILE_PATH="${line##*-}"
            if curl -L -s -X HEAD "https://${__S3_PATH}/${__DESTINATION_FILE_PATH}" 2>/dev/null; then
                continue
            fi
        else
            __S3_PATH="$JOB_ARTIFACTS_BASE"
            __DESTINATION_FILE_PATH="$__S3_TRACES_PREFIX/${line##*-}"
        fi

        ci-fairy s3cp $S3_ARGS "$RESULTS/$__PREFIX/$line" \
            "https://${__S3_PATH}/${__DESTINATION_FILE_PATH}"
    done
}

SANITY_MESA_VERSION_CMD="$SANITY_MESA_VERSION_CMD | tee /tmp/version.txt | grep \"Mesa $MESA_VERSION\(\s\|$\)\""

if [ -d results ]; then
    cd results && rm -rf ..?* .[!.]* *
fi
cd /piglit

if [ -n "$USE_CASELIST" ]; then
    PIGLIT_TESTS=$(printf "%s" "$PIGLIT_TESTS")
    PIGLIT_GENTESTS="./piglit print-cmd $PIGLIT_TESTS replay --format \"{name}\" > /tmp/case-list.txt"
    RUN_GENTESTS="export LD_LIBRARY_PATH=$__LD_LIBRARY_PATH; $PIGLIT_GENTESTS"

    eval $RUN_GENTESTS

    sed -ni $CI_NODE_INDEX~$CI_NODE_TOTAL"p" /tmp/case-list.txt

    PIGLIT_TESTS="--test-list /tmp/case-list.txt"
fi

PIGLIT_OPTIONS=$(printf "%s" "$PIGLIT_OPTIONS")

PIGLIT_TESTS=$(printf "%s" "$PIGLIT_TESTS")

PIGLIT_CMD="./piglit run -l verbose --timeout 300 -j${FDO_CI_CONCURRENT:-4} $PIGLIT_OPTIONS $PIGLIT_TESTS replay "$(/usr/bin/printf "%q" "$RESULTS")

RUN_CMD="export LD_LIBRARY_PATH=$__LD_LIBRARY_PATH; $SANITY_MESA_VERSION_CMD && $HANG_DETECTION_CMD $PIGLIT_CMD"

<<<<<<< HEAD
if [ "$RUN_CMD_WRAPPER" ]; then

    RUN_CMD="set +e; $RUN_CMD_WRAPPER "$(/usr/bin/printf "%q" "$RUN_CMD")"; set -e"

    RUN_CMD="set +e; $RUN_CMD_WRAPPER \"$(/usr/bin/printf "%q" "$RUN_CMD")\"; set -e"

fi

=======
>>>>>>> d408ae88
# The replayer doesn't do any size or checksum verification for the traces in
# the replayer db, so if we had to restart the system due to intermittent device
# errors (or tried to cache replayer-db between runs, which would be nice to
# have), you could get a corrupted local trace that would spuriously fail the
# run.
rm -rf replayer-db


eval $RUN_CMD

if [ $? -ne 0 ]; then

if ! eval $RUN_CMD;
then

    printf "%s\n" "Found $(cat /tmp/version.txt), expected $MESA_VERSION"
fi

ARTIFACTS_BASE_URL="https://${CI_PROJECT_ROOT_NAMESPACE}.${CI_PAGES_DOMAIN}/-/${CI_PROJECT_NAME}/-/jobs/${CI_JOB_ID}/artifacts"

./piglit summary aggregate "$RESULTS" -o junit.xml

PIGLIT_RESULTS="${PIGLIT_RESULTS:-replay}"
RESULTSFILE="$RESULTS/$PIGLIT_RESULTS.txt"
mkdir -p .gitlab-ci/piglit
./piglit summary console "$RESULTS"/results.json.bz2 \
    | tee ".gitlab-ci/piglit/$PIGLIT_RESULTS.txt.orig" \
    | head -n -1 | grep -v ": pass" \
    | sed '/^summary:/Q' \
    > $RESULTSFILE

__PREFIX="trace/$PIGLIT_REPLAY_DEVICE_NAME"
__S3_PATH="$PIGLIT_REPLAY_ARTIFACTS_BASE_URL"
__S3_TRACES_PREFIX="traces"

if [ "$PIGLIT_REPLAY_SUBCOMMAND" != "profile" ]; then
    quiet replay_minio_upload_images
fi


if [ ! -s $RESULTSFILE ]; then
    exit 0
fi

./piglit summary html --exclude-details=pass \
"$RESULTS"/summary "$RESULTS"/results.json.bz2

find "$RESULTS"/summary -type f -name "*.html" -print0 \
        | xargs -0 sed -i 's%<img src="file://'"${RESULTS}"'.*-\([0-9a-f]*\)\.png%<img src="https://'"${JOB_ARTIFACTS_BASE}"'/traces/\1.png%g'
find "$RESULTS"/summary -type f -name "*.html" -print0 \
        | xargs -0 sed -i 's%<img src="file://%<img src="https://'"${PIGLIT_REPLAY_REFERENCE_IMAGES_BASE}"'/%g'


quiet print_red echo "Failures in traces:"
cat $RESULTSFILE
quiet print_red echo "Review the image changes and get the new checksums at: ${ARTIFACTS_BASE_URL}/results/summary/problems.html"

echo "Failures in traces:"
cat $RESULTSFILE
error echo "Review the image changes and get the new checksums at: ${ARTIFACTS_BASE_URL}/results/summary/problems.html"

exit 1<|MERGE_RESOLUTION|>--- conflicted
+++ resolved
@@ -47,28 +47,20 @@
 # Avoid asking about Gecko or Mono instalation
 export WINEDLLOVERRIDES="mscoree=d;mshtml=d"  # FIXME: drop, not needed anymore? (wine dir is already created)
 
-<<<<<<< HEAD
-
 # Set environment for DXVK.
 export DXVK_LOG_LEVEL="info"
 export DXVK_LOG="$RESULTS/dxvk"
 [ -d "$DXVK_LOG" ] || mkdir -pv "$DXVK_LOG"
 export DXVK_STATE_CACHE=0
 
-=======
->>>>>>> d408ae88
-
 # Set up the environment.
 # Modifiying here directly LD_LIBRARY_PATH may cause problems when
 # using a command wrapper. Hence, we will just set it when running the
 # command.
 export __LD_LIBRARY_PATH="$LD_LIBRARY_PATH:$INSTALL/lib/"
-<<<<<<< HEAD
-
-export VK_ICD_FILENAMES="$INSTALL/share/vulkan/icd.d/${VK_DRIVER}_icd.${VK_CPU:-`uname -m`}.json"
 
 export VK_ICD_FILENAMES="$INSTALL/share/vulkan/icd.d/${VK_DRIVER}_icd.${VK_CPU:-$(uname -m)}.json"
-=======
+
 if [ -n "${VK_DRIVER}" ]; then
   # Set environment for DXVK.
   export DXVK_LOG_LEVEL="info"
@@ -77,7 +69,6 @@
   export DXVK_STATE_CACHE=0
   export VK_ICD_FILENAMES="$INSTALL/share/vulkan/icd.d/${VK_DRIVER}_icd.${VK_CPU:-$(uname -m)}.json"
 fi
->>>>>>> d408ae88
 
 
 # Sanity check to ensure that our environment is sufficient to make our tests
@@ -103,13 +94,9 @@
 
 # Set environment for apitrace executable.
 export PATH="/apitrace/build:$PATH"
-<<<<<<< HEAD
-
 
 export PIGLIT_REPLAY_WINE_BINARY=wine64
 
-=======
->>>>>>> d408ae88
 export PIGLIT_REPLAY_WINE_BINARY=wine
 
 export PIGLIT_REPLAY_WINE_APITRACE_BINARY="/apitrace-msvc-win64/bin/apitrace.exe"
@@ -123,13 +110,9 @@
 HANG_DETECTION_CMD=""
 
 # Set up the platform windowing system.
-<<<<<<< HEAD
-
 
 if [ "x$EGL_PLATFORM" = "xsurfaceless" ]; then
 
-=======
->>>>>>> d408ae88
 if [ "$EGL_PLATFORM" = "surfaceless" ]; then
 
     # Use the surfaceless EGL platform.
@@ -243,7 +226,7 @@
 
 RUN_CMD="export LD_LIBRARY_PATH=$__LD_LIBRARY_PATH; $SANITY_MESA_VERSION_CMD && $HANG_DETECTION_CMD $PIGLIT_CMD"
 
-<<<<<<< HEAD
+
 if [ "$RUN_CMD_WRAPPER" ]; then
 
     RUN_CMD="set +e; $RUN_CMD_WRAPPER "$(/usr/bin/printf "%q" "$RUN_CMD")"; set -e"
@@ -252,8 +235,7 @@
 
 fi
 
-=======
->>>>>>> d408ae88
+
 # The replayer doesn't do any size or checksum verification for the traces in
 # the replayer db, so if we had to restart the system due to intermittent device
 # errors (or tried to cache replayer-db between runs, which would be nice to
