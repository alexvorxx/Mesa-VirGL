
#!/bin/sh

#!/usr/bin/env bash
# shellcheck disable=SC2035 # FIXME glob
# shellcheck disable=SC2086 # we want word splitting


set -ex

# Our rootfs may not have "less", which apitrace uses during apitrace dump
export PAGER=cat  # FIXME: export everywhere

INSTALL=$(realpath -s "$PWD"/install)
S3_ARGS="--token-file ${CI_JOB_JWT_FILE}"

RESULTS=$(realpath -s "$PWD"/results)
mkdir -p "$RESULTS"

if [ "$PIGLIT_REPLAY_SUBCOMMAND" = "profile" ]; then

    # workaround for older Debian Bullseye libyaml 0.2.2
    sed -i "/^%YAML 1\.2$/d" "$PIGLIT_REPLAY_DESCRIPTION_FILE"

    yq -iY 'del(.traces[][] | select(.label[]? == "no-perf"))' \
      "$PIGLIT_REPLAY_DESCRIPTION_FILE"
fi

# WINE
case "$PIGLIT_REPLAY_DEVICE_NAME" in
  vk-*)
    export WINEPREFIX="/dxvk-wine64"
    ;;
  *)
    export WINEPREFIX="/generic-wine64"
    ;;
esac


PATH="/opt/wine-stable/bin/:$PATH" # WineHQ path

# Avoid asking about Gecko or Mono instalation
export WINEDLLOVERRIDES=mscoree=d;mshtml=d

#PATH="/opt/wine-stable/bin/:$PATH" # WineHQ path

# Avoid asking about Gecko or Mono instalation
export WINEDLLOVERRIDES="mscoree=d;mshtml=d"  # FIXME: drop, not needed anymore? (wine dir is already created)

# Set environment for DXVK.
export DXVK_LOG_LEVEL="info"
export DXVK_LOG="$RESULTS/dxvk"
[ -d "$DXVK_LOG" ] || mkdir -pv "$DXVK_LOG"
export DXVK_STATE_CACHE=0

# Set up the environment.
# Modifiying here directly LD_LIBRARY_PATH may cause problems when
# using a command wrapper. Hence, we will just set it when running the
# command.
export __LD_LIBRARY_PATH="$LD_LIBRARY_PATH:$INSTALL/lib/"

export VK_ICD_FILENAMES="$INSTALL/share/vulkan/icd.d/${VK_DRIVER}_icd.${VK_CPU:-$(uname -m)}.json"

if [ -n "${VK_DRIVER}" ]; then
  # Set environment for DXVK.
  export DXVK_LOG_LEVEL="info"
  export DXVK_LOG="$RESULTS/dxvk"
  [ -d "$DXVK_LOG" ] || mkdir -pv "$DXVK_LOG"
  export DXVK_STATE_CACHE=0
  export VK_ICD_FILENAMES="$INSTALL/share/vulkan/icd.d/${VK_DRIVER}_icd.${VK_CPU:-$(uname -m)}.json"
fi


# Sanity check to ensure that our environment is sufficient to make our tests
# run against the Mesa built by CI, rather than any installed distro version.
MESA_VERSION=$(head -1 "$INSTALL/VERSION" | sed 's/\./\\./g')


print_red() {
    RED='\033[0;31m'
    NC='\033[0m' # No Color
    printf "${RED}"
    "$@"
    printf "${NC}"
}


# wrapper to supress +x to avoid spamming the log
quiet() {
    set +x
    "$@"
    set -x
}

# Set environment for apitrace executable.
export PATH="/apitrace/build:$PATH"

export PIGLIT_REPLAY_WINE_BINARY=wine64

export PIGLIT_REPLAY_WINE_BINARY=wine

export PIGLIT_REPLAY_WINE_APITRACE_BINARY="/apitrace-msvc-win64/bin/apitrace.exe"
export PIGLIT_REPLAY_WINE_D3DRETRACE_BINARY="/apitrace-msvc-win64/bin/d3dretrace.exe"

echo "Version:"
apitrace version 2>/dev/null || echo "apitrace not found (Linux)"

SANITY_MESA_VERSION_CMD="wflinfo"

HANG_DETECTION_CMD=""

# Set up the platform windowing system.

if [ "x$EGL_PLATFORM" = "xsurfaceless" ]; then

if [ "$EGL_PLATFORM" = "surfaceless" ]; then

    # Use the surfaceless EGL platform.
    export DISPLAY=
    export WAFFLE_PLATFORM="surfaceless_egl"

    SANITY_MESA_VERSION_CMD="$SANITY_MESA_VERSION_CMD --platform surfaceless_egl --api gles2"


    if [ "x$GALLIUM_DRIVER" = "xvirpipe" ]; then

    if [ "$GALLIUM_DRIVER" = "virpipe" ]; then

    # piglit is to use virpipe, and virgl_test_server llvmpipe
    export GALLIUM_DRIVER="$GALLIUM_DRIVER"

    LD_LIBRARY_PATH="$__LD_LIBRARY_PATH" \
    GALLIUM_DRIVER=llvmpipe \
    VTEST_USE_EGL_SURFACELESS=1 \
    VTEST_USE_GLES=1 \
    virgl_test_server >"$RESULTS"/vtest-log.txt 2>&1 &

    sleep 1
    fi

elif [ "x$PIGLIT_PLATFORM" = "xgbm" ]; then
    SANITY_MESA_VERSION_CMD="$SANITY_MESA_VERSION_CMD --platform gbm --api gl"
elif [ "x$PIGLIT_PLATFORM" = "xmixed_glx_egl" ]; then

elif [ "$PIGLIT_PLATFORM" = "gbm" ]; then
    SANITY_MESA_VERSION_CMD="$SANITY_MESA_VERSION_CMD --platform gbm --api gl"
elif [ "$PIGLIT_PLATFORM" = "mixed_glx_egl" ]; then

    # It is assumed that you have already brought up your X server before
    # calling this script.
    SANITY_MESA_VERSION_CMD="$SANITY_MESA_VERSION_CMD --platform glx --api gl"
else
    SANITY_MESA_VERSION_CMD="$SANITY_MESA_VERSION_CMD --platform glx --api gl --profile core"
    # copy-paste from init-stage2.sh, please update accordingly
    {
      WESTON_X11_SOCK="/tmp/.X11-unix/X0"
      export WAYLAND_DISPLAY=wayland-0
      export DISPLAY=:0
      mkdir -p /tmp/.X11-unix

      env \
        VK_ICD_FILENAMES="/install/share/vulkan/icd.d/${VK_DRIVER}_icd.$(uname -m).json" \
	weston -Bheadless-backend.so --use-gl -Swayland-0 --xwayland --idle-time=0 &

      while [ ! -S "$WESTON_X11_SOCK" ]; do sleep 1; done
    }
fi

# If the job is parallel at the  gitlab job level, will take the corresponding
# fraction of the caselist.
if [ -n "$CI_NODE_INDEX" ]; then
    USE_CASELIST=1
fi


# shellcheck disable=SC2317

replay_minio_upload_images() {
    find "$RESULTS/$__PREFIX" -type f -name "*.png" -printf "%P\n" \
        | while read -r line; do

        __TRACE="${line%-*-*}"
        if grep -q "^$__PREFIX/$__TRACE: pass$" ".gitlab-ci/piglit/$PIGLIT_RESULTS.txt.orig"; then
            if [ "x$CI_PROJECT_PATH" != "x$FDO_UPSTREAM_REPO" ]; then
                continue
            fi
            __S3_PATH="$PIGLIT_REPLAY_REFERENCE_IMAGES_BASE"
            __DESTINATION_FILE_PATH="${line##*-}"
            if curl -L -s -X HEAD "https://${__S3_PATH}/${__DESTINATION_FILE_PATH}" 2>/dev/null; then
                continue
            fi
        else
            __S3_PATH="$JOB_ARTIFACTS_BASE"
            __DESTINATION_FILE_PATH="$__S3_TRACES_PREFIX/${line##*-}"
        fi

        ci-fairy s3cp $S3_ARGS "$RESULTS/$__PREFIX/$line" \
            "https://${__S3_PATH}/${__DESTINATION_FILE_PATH}"
    done
}

SANITY_MESA_VERSION_CMD="$SANITY_MESA_VERSION_CMD | tee /tmp/version.txt | grep \"Mesa $MESA_VERSION\(\s\|$\)\""

if [ -d results ]; then
    cd results && rm -rf ..?* .[!.]* *
fi
cd /piglit

if [ -n "$USE_CASELIST" ]; then
    PIGLIT_TESTS=$(printf "%s" "$PIGLIT_TESTS")
    PIGLIT_GENTESTS="./piglit print-cmd $PIGLIT_TESTS replay --format \"{name}\" > /tmp/case-list.txt"
    RUN_GENTESTS="export LD_LIBRARY_PATH=$__LD_LIBRARY_PATH; $PIGLIT_GENTESTS"

    eval $RUN_GENTESTS

    sed -ni $CI_NODE_INDEX~$CI_NODE_TOTAL"p" /tmp/case-list.txt

    PIGLIT_TESTS="--test-list /tmp/case-list.txt"
fi

PIGLIT_OPTIONS=$(printf "%s" "$PIGLIT_OPTIONS")

PIGLIT_TESTS=$(printf "%s" "$PIGLIT_TESTS")

PIGLIT_CMD="./piglit run -l verbose --timeout 300 -j${FDO_CI_CONCURRENT:-4} $PIGLIT_OPTIONS $PIGLIT_TESTS replay "$(/usr/bin/printf "%q" "$RESULTS")

RUN_CMD="export LD_LIBRARY_PATH=$__LD_LIBRARY_PATH; $SANITY_MESA_VERSION_CMD && $HANG_DETECTION_CMD $PIGLIT_CMD"


if [ "$RUN_CMD_WRAPPER" ]; then

    RUN_CMD="set +e; $RUN_CMD_WRAPPER "$(/usr/bin/printf "%q" "$RUN_CMD")"; set -e"

    RUN_CMD="set +e; $RUN_CMD_WRAPPER \"$(/usr/bin/printf "%q" "$RUN_CMD")\"; set -e"

fi


# The replayer doesn't do any size or checksum verification for the traces in
# the replayer db, so if we had to restart the system due to intermittent device
# errors (or tried to cache replayer-db between runs, which would be nice to
# have), you could get a corrupted local trace that would spuriously fail the
# run.
rm -rf replayer-db


eval $RUN_CMD

if [ $? -ne 0 ]; then

if ! eval $RUN_CMD;
then

    printf "%s\n" "Found $(cat /tmp/version.txt), expected $MESA_VERSION"
fi

ARTIFACTS_BASE_URL="https://${CI_PROJECT_ROOT_NAMESPACE}.${CI_PAGES_DOMAIN}/-/${CI_PROJECT_NAME}/-/jobs/${CI_JOB_ID}/artifacts"

./piglit summary aggregate "$RESULTS" -o junit.xml

PIGLIT_RESULTS="${PIGLIT_RESULTS:-replay}"
RESULTSFILE="$RESULTS/$PIGLIT_RESULTS.txt"
mkdir -p .gitlab-ci/piglit
./piglit summary console "$RESULTS"/results.json.bz2 \
    | tee ".gitlab-ci/piglit/$PIGLIT_RESULTS.txt.orig" \
    | head -n -1 | grep -v ": pass" \
    | sed '/^summary:/Q' \
    > $RESULTSFILE

__PREFIX="trace/$PIGLIT_REPLAY_DEVICE_NAME"
__S3_PATH="$PIGLIT_REPLAY_ARTIFACTS_BASE_URL"
__S3_TRACES_PREFIX="traces"

if [ "$PIGLIT_REPLAY_SUBCOMMAND" != "profile" ]; then
    quiet replay_minio_upload_images
fi


if [ ! -s $RESULTSFILE ]; then
    exit 0
fi

./piglit summary html --exclude-details=pass \
"$RESULTS"/summary "$RESULTS"/results.json.bz2

find "$RESULTS"/summary -type f -name "*.html" -print0 \
        | xargs -0 sed -i 's%<img src="file://'"${RESULTS}"'.*-\([0-9a-f]*\)\.png%<img src="https://'"${JOB_ARTIFACTS_BASE}"'/traces/\1.png%g'
find "$RESULTS"/summary -type f -name "*.html" -print0 \
        | xargs -0 sed -i 's%<img src="file://%<img src="https://'"${PIGLIT_REPLAY_REFERENCE_IMAGES_BASE}"'/%g'


quiet print_red echo "Failures in traces:"
cat $RESULTSFILE
quiet print_red echo "Review the image changes and get the new checksums at: ${ARTIFACTS_BASE_URL}/results/summary/problems.html"

echo "Failures in traces:"
cat $RESULTSFILE
<<<<<<< HEAD
error echo "Review the image changes and get the new checksums at: ${ARTIFACTS_BASE_URL}/results/summary/problems.html"

=======
error echo "Review the image changes and get the new checksums at: ${ARTIFACTS_BASE_URL}/results/summary/problems.html "
>>>>>>> c9e060bf
exit 1<|MERGE_RESOLUTION|>--- conflicted
+++ resolved
@@ -295,10 +295,5 @@
 
 echo "Failures in traces:"
 cat $RESULTSFILE
-<<<<<<< HEAD
-error echo "Review the image changes and get the new checksums at: ${ARTIFACTS_BASE_URL}/results/summary/problems.html"
-
-=======
 error echo "Review the image changes and get the new checksums at: ${ARTIFACTS_BASE_URL}/results/summary/problems.html "
->>>>>>> c9e060bf
 exit 1