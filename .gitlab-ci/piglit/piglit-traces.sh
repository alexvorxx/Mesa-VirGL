
#!/bin/sh

#!/usr/bin/env bash
# shellcheck disable=SC2035 # FIXME glob
# shellcheck disable=SC2086 # we want word splitting


set -ex

# Our rootfs may not have "less", which apitrace uses during apitrace dump
export PAGER=cat  # FIXME: export everywhere

INSTALL=$(realpath -s "$PWD"/install)
S3_ARGS="--token-file ${CI_JOB_JWT_FILE}"

RESULTS=$(realpath -s "$PWD"/results)
mkdir -p "$RESULTS"

if [ "$PIGLIT_REPLAY_SUBCOMMAND" = "profile" ]; then

    # workaround for older Debian Bullseye libyaml 0.2.2
    sed -i "/^%YAML 1\.2$/d" "$PIGLIT_REPLAY_DESCRIPTION_FILE"

    yq -iY 'del(.traces[][] | select(.label[]? == "no-perf"))' \
      "$PIGLIT_REPLAY_DESCRIPTION_FILE"
else
    # keep the images for the later upload
    export PIGLIT_REPLAY_EXTRA_ARGS="--keep-image ${PIGLIT_REPLAY_EXTRA_ARGS}"
fi

# WINE
case "$PIGLIT_REPLAY_DEVICE_NAME" in
  vk-*)
    export WINEPREFIX="/dxvk-wine64"
    ;;
  *)
    export WINEPREFIX="/generic-wine64"
    ;;
esac


PATH="/opt/wine-stable/bin/:$PATH" # WineHQ path

# Avoid asking about Gecko or Mono instalation
export WINEDLLOVERRIDES=mscoree=d;mshtml=d

#PATH="/opt/wine-stable/bin/:$PATH" # WineHQ path

# Avoid asking about Gecko or Mono instalation
export WINEDLLOVERRIDES="mscoree=d;mshtml=d"  # FIXME: drop, not needed anymore? (wine dir is already created)

# Set environment for DXVK.
export DXVK_LOG_LEVEL="info"
export DXVK_LOG="$RESULTS/dxvk"
[ -d "$DXVK_LOG" ] || mkdir -pv "$DXVK_LOG"
export DXVK_STATE_CACHE=0

# Set up the environment.
# Modifiying here directly LD_LIBRARY_PATH may cause problems when
# using a command wrapper. Hence, we will just set it when running the
# command.
export __LD_LIBRARY_PATH="$LD_LIBRARY_PATH:$INSTALL/lib/"

export VK_ICD_FILENAMES="$INSTALL/share/vulkan/icd.d/${VK_DRIVER}_icd.${VK_CPU:-$(uname -m)}.json"

if [ -n "${VK_DRIVER}" ]; then
  # Set environment for DXVK.
  export DXVK_LOG_LEVEL="info"
  export DXVK_LOG="$RESULTS/dxvk"
  [ -d "$DXVK_LOG" ] || mkdir -pv "$DXVK_LOG"
  export DXVK_STATE_CACHE=0
  export VK_ICD_FILENAMES="$INSTALL/share/vulkan/icd.d/${VK_DRIVER}_icd.${VK_CPU:-$(uname -m)}.json"
fi


# Sanity check to ensure that our environment is sufficient to make our tests
# run against the Mesa built by CI, rather than any installed distro version.
MESA_VERSION=$(head -1 "$INSTALL/VERSION" | sed 's/\./\\./g')


print_red() {
    RED='\033[0;31m'
    NC='\033[0m' # No Color
    printf "${RED}"
    "$@"
    printf "${NC}"
}


# wrapper to supress +x to avoid spamming the log
quiet() {
    set +x
    "$@"
    set -x
}

# Set environment for apitrace executable.
export PATH="/apitrace/build:$PATH"

export PIGLIT_REPLAY_WINE_BINARY=wine64

export PIGLIT_REPLAY_WINE_BINARY=wine

export PIGLIT_REPLAY_WINE_APITRACE_BINARY="/apitrace-msvc-win64/bin/apitrace.exe"
export PIGLIT_REPLAY_WINE_D3DRETRACE_BINARY="/apitrace-msvc-win64/bin/d3dretrace.exe"

echo "Version:"
apitrace version 2>/dev/null || echo "apitrace not found (Linux)"

SANITY_MESA_VERSION_CMD="wflinfo"

HANG_DETECTION_CMD=""

# Set up the platform windowing system.

if [ "x$EGL_PLATFORM" = "xsurfaceless" ]; then

if [ "$EGL_PLATFORM" = "surfaceless" ]; then

    # Use the surfaceless EGL platform.
    export DISPLAY=
    export WAFFLE_PLATFORM="surfaceless_egl"

    SANITY_MESA_VERSION_CMD="$SANITY_MESA_VERSION_CMD --platform surfaceless_egl --api gles2"


    if [ "x$GALLIUM_DRIVER" = "xvirpipe" ]; then

    if [ "$GALLIUM_DRIVER" = "virpipe" ]; then

    # piglit is to use virpipe, and virgl_test_server llvmpipe
    export GALLIUM_DRIVER="$GALLIUM_DRIVER"

    LD_LIBRARY_PATH="$__LD_LIBRARY_PATH" \
    GALLIUM_DRIVER=llvmpipe \
    VTEST_USE_EGL_SURFACELESS=1 \
    VTEST_USE_GLES=1 \
    virgl_test_server >"$RESULTS"/vtest-log.txt 2>&1 &

    sleep 1
    fi

elif [ "x$PIGLIT_PLATFORM" = "xgbm" ]; then
    SANITY_MESA_VERSION_CMD="$SANITY_MESA_VERSION_CMD --platform gbm --api gl"
elif [ "x$PIGLIT_PLATFORM" = "xmixed_glx_egl" ]; then

elif [ "$PIGLIT_PLATFORM" = "gbm" ]; then
    SANITY_MESA_VERSION_CMD="$SANITY_MESA_VERSION_CMD --platform gbm --api gl"
elif [ "$PIGLIT_PLATFORM" = "mixed_glx_egl" ]; then

    # It is assumed that you have already brought up your X server before
    # calling this script.
    SANITY_MESA_VERSION_CMD="$SANITY_MESA_VERSION_CMD --platform glx --api gl"
else
    SANITY_MESA_VERSION_CMD="$SANITY_MESA_VERSION_CMD --platform glx --api gl --profile core"
    # copy-paste from init-stage2.sh, please update accordingly
    {
      WESTON_X11_SOCK="/tmp/.X11-unix/X0"
      export WAYLAND_DISPLAY=wayland-0
      export DISPLAY=:0
      mkdir -p /tmp/.X11-unix

      env \
        VK_ICD_FILENAMES="/install/share/vulkan/icd.d/${VK_DRIVER}_icd.$(uname -m).json" \
	weston -Bheadless-backend.so --use-gl -Swayland-0 --xwayland --idle-time=0 &

      while [ ! -S "$WESTON_X11_SOCK" ]; do sleep 1; done
    }
fi

# If the job is parallel at the  gitlab job level, will take the corresponding
# fraction of the caselist.
if [ -n "$CI_NODE_INDEX" ]; then
    USE_CASELIST=1
fi


# shellcheck disable=SC2317
<<<<<<< HEAD

replay_minio_upload_images() {
=======
replay_s3_upload_images() {
>>>>>>> f4f4d800
    find "$RESULTS/$__PREFIX" -type f -name "*.png" -printf "%P\n" \
        | while read -r line; do

        __TRACE="${line%-*-*}"
        if grep -q "^$__PREFIX/$__TRACE: pass$" ".gitlab-ci/piglit/$PIGLIT_RESULTS.txt.orig"; then
            if [ "x$CI_PROJECT_PATH" != "x$FDO_UPSTREAM_REPO" ]; then
                continue
            fi
            __S3_PATH="$PIGLIT_REPLAY_REFERENCE_IMAGES_BASE"
            __DESTINATION_FILE_PATH="${line##*-}"
            if curl -L -s -I "https://${__S3_PATH}/${__DESTINATION_FILE_PATH}" | grep -q "content-type: application/octet-stream" 2>/dev/null; then
                continue
            fi
        else
            __S3_PATH="$JOB_ARTIFACTS_BASE"
            __DESTINATION_FILE_PATH="$__S3_TRACES_PREFIX/${line##*-}"
        fi

        ci-fairy s3cp $S3_ARGS "$RESULTS/$__PREFIX/$line" \
            "https://${__S3_PATH}/${__DESTINATION_FILE_PATH}"
    done
}

SANITY_MESA_VERSION_CMD="$SANITY_MESA_VERSION_CMD | tee /tmp/version.txt | grep \"Mesa $MESA_VERSION\(\s\|$\)\""

if [ -d results ]; then
    cd results && rm -rf ..?* .[!.]* *
fi
cd /piglit

if [ -n "$USE_CASELIST" ]; then
    PIGLIT_TESTS=$(printf "%s" "$PIGLIT_TESTS")
    PIGLIT_GENTESTS="./piglit print-cmd $PIGLIT_TESTS replay --format \"{name}\" > /tmp/case-list.txt"
    RUN_GENTESTS="export LD_LIBRARY_PATH=$__LD_LIBRARY_PATH; $PIGLIT_GENTESTS"

    eval $RUN_GENTESTS

    sed -ni $CI_NODE_INDEX~$CI_NODE_TOTAL"p" /tmp/case-list.txt

    PIGLIT_TESTS="--test-list /tmp/case-list.txt"
fi

PIGLIT_OPTIONS=$(printf "%s" "$PIGLIT_OPTIONS")

PIGLIT_TESTS=$(printf "%s" "$PIGLIT_TESTS")

PIGLIT_CMD="./piglit run -l verbose --timeout 300 -j${FDO_CI_CONCURRENT:-4} $PIGLIT_OPTIONS $PIGLIT_TESTS replay "$(/usr/bin/printf "%q" "$RESULTS")

RUN_CMD="export LD_LIBRARY_PATH=$__LD_LIBRARY_PATH; $SANITY_MESA_VERSION_CMD && $HANG_DETECTION_CMD $PIGLIT_CMD"


if [ "$RUN_CMD_WRAPPER" ]; then

    RUN_CMD="set +e; $RUN_CMD_WRAPPER "$(/usr/bin/printf "%q" "$RUN_CMD")"; set -e"

    RUN_CMD="set +e; $RUN_CMD_WRAPPER \"$(/usr/bin/printf "%q" "$RUN_CMD")\"; set -e"

fi


# The replayer doesn't do any size or checksum verification for the traces in
# the replayer db, so if we had to restart the system due to intermittent device
# errors (or tried to cache replayer-db between runs, which would be nice to
# have), you could get a corrupted local trace that would spuriously fail the
# run.
rm -rf replayer-db


eval $RUN_CMD

if [ $? -ne 0 ]; then

if ! eval $RUN_CMD;
then

    printf "%s\n" "Found $(cat /tmp/version.txt), expected $MESA_VERSION"
fi

ARTIFACTS_BASE_URL="https://${CI_PROJECT_ROOT_NAMESPACE}.${CI_PAGES_DOMAIN}/-/${CI_PROJECT_NAME}/-/jobs/${CI_JOB_ID}/artifacts"

./piglit summary aggregate "$RESULTS" -o junit.xml

PIGLIT_RESULTS="${PIGLIT_RESULTS:-replay}"
RESULTSFILE="$RESULTS/$PIGLIT_RESULTS.txt"
mkdir -p .gitlab-ci/piglit
./piglit summary console "$RESULTS"/results.json.bz2 \
    | tee ".gitlab-ci/piglit/$PIGLIT_RESULTS.txt.orig" \
    | head -n -1 | grep -v ": pass" \
    | sed '/^summary:/Q' \
    > $RESULTSFILE

__PREFIX="trace/$PIGLIT_REPLAY_DEVICE_NAME"
__S3_PATH="$PIGLIT_REPLAY_ARTIFACTS_BASE_URL"
__S3_TRACES_PREFIX="traces"

if [ "$PIGLIT_REPLAY_SUBCOMMAND" != "profile" ]; then
    quiet replay_s3_upload_images
fi


if [ ! -s $RESULTSFILE ]; then
    exit 0
fi

./piglit summary html --exclude-details=pass \
"$RESULTS"/summary "$RESULTS"/results.json.bz2

find "$RESULTS"/summary -type f -name "*.html" -print0 \
        | xargs -0 sed -i 's%<img src="file://'"${RESULTS}"'.*-\([0-9a-f]*\)\.png%<img src="https://'"${JOB_ARTIFACTS_BASE}"'/traces/\1.png%g'
find "$RESULTS"/summary -type f -name "*.html" -print0 \
        | xargs -0 sed -i 's%<img src="file://%<img src="https://'"${PIGLIT_REPLAY_REFERENCE_IMAGES_BASE}"'/%g'


quiet print_red echo "Failures in traces:"
cat $RESULTSFILE
quiet print_red echo "Review the image changes and get the new checksums at: ${ARTIFACTS_BASE_URL}/results/summary/problems.html"

echo "Failures in traces:"
cat $RESULTSFILE
error echo "Review the image changes and get the new checksums at: ${ARTIFACTS_BASE_URL}/results/summary/problems.html "
exit 1<|MERGE_RESOLUTION|>--- conflicted
+++ resolved
@@ -1,11 +1,7 @@
-
-#!/bin/sh
-
 #!/usr/bin/env bash
 # shellcheck disable=SC2035 # FIXME glob
 # shellcheck disable=SC2086 # we want word splitting
 
-
 set -ex
 
 # Our rootfs may not have "less", which apitrace uses during apitrace dump
@@ -18,10 +14,6 @@
 mkdir -p "$RESULTS"
 
 if [ "$PIGLIT_REPLAY_SUBCOMMAND" = "profile" ]; then
-
-    # workaround for older Debian Bullseye libyaml 0.2.2
-    sed -i "/^%YAML 1\.2$/d" "$PIGLIT_REPLAY_DESCRIPTION_FILE"
-
     yq -iY 'del(.traces[][] | select(.label[]? == "no-perf"))' \
       "$PIGLIT_REPLAY_DESCRIPTION_FILE"
 else
@@ -39,31 +31,17 @@
     ;;
 esac
 
-
-PATH="/opt/wine-stable/bin/:$PATH" # WineHQ path
-
-# Avoid asking about Gecko or Mono instalation
-export WINEDLLOVERRIDES=mscoree=d;mshtml=d
-
 #PATH="/opt/wine-stable/bin/:$PATH" # WineHQ path
 
 # Avoid asking about Gecko or Mono instalation
 export WINEDLLOVERRIDES="mscoree=d;mshtml=d"  # FIXME: drop, not needed anymore? (wine dir is already created)
 
-# Set environment for DXVK.
-export DXVK_LOG_LEVEL="info"
-export DXVK_LOG="$RESULTS/dxvk"
-[ -d "$DXVK_LOG" ] || mkdir -pv "$DXVK_LOG"
-export DXVK_STATE_CACHE=0
 
 # Set up the environment.
 # Modifiying here directly LD_LIBRARY_PATH may cause problems when
 # using a command wrapper. Hence, we will just set it when running the
 # command.
 export __LD_LIBRARY_PATH="$LD_LIBRARY_PATH:$INSTALL/lib/"
-
-export VK_ICD_FILENAMES="$INSTALL/share/vulkan/icd.d/${VK_DRIVER}_icd.${VK_CPU:-$(uname -m)}.json"
-
 if [ -n "${VK_DRIVER}" ]; then
   # Set environment for DXVK.
   export DXVK_LOG_LEVEL="info"
@@ -73,20 +51,9 @@
   export VK_ICD_FILENAMES="$INSTALL/share/vulkan/icd.d/${VK_DRIVER}_icd.${VK_CPU:-$(uname -m)}.json"
 fi
 
-
 # Sanity check to ensure that our environment is sufficient to make our tests
 # run against the Mesa built by CI, rather than any installed distro version.
 MESA_VERSION=$(head -1 "$INSTALL/VERSION" | sed 's/\./\\./g')
-
-
-print_red() {
-    RED='\033[0;31m'
-    NC='\033[0m' # No Color
-    printf "${RED}"
-    "$@"
-    printf "${NC}"
-}
-
 
 # wrapper to supress +x to avoid spamming the log
 quiet() {
@@ -97,11 +64,7 @@
 
 # Set environment for apitrace executable.
 export PATH="/apitrace/build:$PATH"
-
-export PIGLIT_REPLAY_WINE_BINARY=wine64
-
 export PIGLIT_REPLAY_WINE_BINARY=wine
-
 export PIGLIT_REPLAY_WINE_APITRACE_BINARY="/apitrace-msvc-win64/bin/apitrace.exe"
 export PIGLIT_REPLAY_WINE_D3DRETRACE_BINARY="/apitrace-msvc-win64/bin/d3dretrace.exe"
 
@@ -113,22 +76,14 @@
 HANG_DETECTION_CMD=""
 
 # Set up the platform windowing system.
-
-if [ "x$EGL_PLATFORM" = "xsurfaceless" ]; then
-
 if [ "$EGL_PLATFORM" = "surfaceless" ]; then
-
     # Use the surfaceless EGL platform.
     export DISPLAY=
     export WAFFLE_PLATFORM="surfaceless_egl"
 
     SANITY_MESA_VERSION_CMD="$SANITY_MESA_VERSION_CMD --platform surfaceless_egl --api gles2"
 
-
-    if [ "x$GALLIUM_DRIVER" = "xvirpipe" ]; then
-
     if [ "$GALLIUM_DRIVER" = "virpipe" ]; then
-
     # piglit is to use virpipe, and virgl_test_server llvmpipe
     export GALLIUM_DRIVER="$GALLIUM_DRIVER"
 
@@ -140,15 +95,9 @@
 
     sleep 1
     fi
-
-elif [ "x$PIGLIT_PLATFORM" = "xgbm" ]; then
-    SANITY_MESA_VERSION_CMD="$SANITY_MESA_VERSION_CMD --platform gbm --api gl"
-elif [ "x$PIGLIT_PLATFORM" = "xmixed_glx_egl" ]; then
-
 elif [ "$PIGLIT_PLATFORM" = "gbm" ]; then
     SANITY_MESA_VERSION_CMD="$SANITY_MESA_VERSION_CMD --platform gbm --api gl"
 elif [ "$PIGLIT_PLATFORM" = "mixed_glx_egl" ]; then
-
     # It is assumed that you have already brought up your X server before
     # calling this script.
     SANITY_MESA_VERSION_CMD="$SANITY_MESA_VERSION_CMD --platform glx --api gl"
@@ -175,14 +124,8 @@
     USE_CASELIST=1
 fi
 
-
 # shellcheck disable=SC2317
-<<<<<<< HEAD
-
-replay_minio_upload_images() {
-=======
 replay_s3_upload_images() {
->>>>>>> f4f4d800
     find "$RESULTS/$__PREFIX" -type f -name "*.png" -printf "%P\n" \
         | while read -r line; do
 
@@ -233,16 +176,6 @@
 
 RUN_CMD="export LD_LIBRARY_PATH=$__LD_LIBRARY_PATH; $SANITY_MESA_VERSION_CMD && $HANG_DETECTION_CMD $PIGLIT_CMD"
 
-
-if [ "$RUN_CMD_WRAPPER" ]; then
-
-    RUN_CMD="set +e; $RUN_CMD_WRAPPER "$(/usr/bin/printf "%q" "$RUN_CMD")"; set -e"
-
-    RUN_CMD="set +e; $RUN_CMD_WRAPPER \"$(/usr/bin/printf "%q" "$RUN_CMD")\"; set -e"
-
-fi
-
-
 # The replayer doesn't do any size or checksum verification for the traces in
 # the replayer db, so if we had to restart the system due to intermittent device
 # errors (or tried to cache replayer-db between runs, which would be nice to
@@ -250,14 +183,8 @@
 # run.
 rm -rf replayer-db
 
-
-eval $RUN_CMD
-
-if [ $? -ne 0 ]; then
-
 if ! eval $RUN_CMD;
 then
-
     printf "%s\n" "Found $(cat /tmp/version.txt), expected $MESA_VERSION"
 fi
 
@@ -295,12 +222,7 @@
 find "$RESULTS"/summary -type f -name "*.html" -print0 \
         | xargs -0 sed -i 's%<img src="file://%<img src="https://'"${PIGLIT_REPLAY_REFERENCE_IMAGES_BASE}"'/%g'
 
-
-quiet print_red echo "Failures in traces:"
-cat $RESULTSFILE
-quiet print_red echo "Review the image changes and get the new checksums at: ${ARTIFACTS_BASE_URL}/results/summary/problems.html"
-
 echo "Failures in traces:"
 cat $RESULTSFILE
 error echo "Review the image changes and get the new checksums at: ${ARTIFACTS_BASE_URL}/results/summary/problems.html "
-exit 1+exit 1
