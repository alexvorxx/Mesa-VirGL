--- conflicted
+++ resolved
@@ -796,8 +796,6 @@
     VULKAN_DRIVERS: "amd,swrast"
     DRI_LOADERS:
       -D glvnd=disabled
-<<<<<<< HEAD
-=======
 
 # This job tests our Python scripts, and also emits our scripts into
 # artifacts, so they can be reused for job submission to hardware devices.
@@ -812,5 +810,4 @@
   timeout: 10m
   script:
     - .gitlab-ci/run-pytest.sh
-    - .gitlab-ci/prepare-artifacts-python.sh
->>>>>>> 4bc2d221
+    - .gitlab-ci/prepare-artifacts-python.sh