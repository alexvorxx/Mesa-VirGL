--- conflicted
+++ resolved
@@ -84,15 +84,9 @@
       -D dri3=enabled
       -D gallium-va=enabled
     GALLIUM_DRIVERS: "swrast,virgl,radeonsi,zink,crocus,iris,i915"
-<<<<<<< HEAD
-
-    VULKAN_DRIVERS: "swrast,amd,intel,intel_hasvk,virtio-experimental"
-
-    VULKAN_DRIVERS: "swrast,amd,intel,intel_hasvk,virtio"
-
-=======
+
     VULKAN_DRIVERS: "swrast,amd,intel,intel_hasvk,virtio,nouveau-experimental"
->>>>>>> a28ff7f2
+
     BUILDTYPE: "debugoptimized"
     EXTRA_OPTION: >
       -D spirv-to-dxil=true
@@ -750,15 +744,9 @@
       -D c_args=-fno-sanitize-recover=all
       -D cpp_args=-fno-sanitize-recover=all
     UBSAN_OPTIONS: "print_stacktrace=1"
-<<<<<<< HEAD
-
-    VULKAN_DRIVERS: intel,amd,freedreno,broadcom,virtio-experimental,imagination-experimental,microsoft-experimental
-
-    VULKAN_DRIVERS: intel,amd,freedreno,broadcom,virtio,imagination-experimental,microsoft-experimental
-
-=======
+
     VULKAN_DRIVERS: amd,broadcom,freedreno,intel,intel_hasvk,virtio,imagination-experimental,microsoft-experimental
->>>>>>> a28ff7f2
+
     EXTRA_OPTION: >
       -D vulkan-layers=device-select,overlay
       -D build-aco-tests=true
