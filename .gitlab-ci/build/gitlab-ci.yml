--- conflicted
+++ resolved
@@ -57,11 +57,7 @@
     - .use-debian/x86_64_build
   stage: build-x86_64
   variables:
-
-    LLVM_VERSION: 11
-
-    LLVM_VERSION: 15
-
+    LLVM_VERSION: 15
   script:
     - .gitlab-ci/meson/build.sh
 
@@ -80,22 +76,15 @@
       -D dri3=enabled
       -D gallium-va=enabled
     GALLIUM_DRIVERS: "swrast,virgl,radeonsi,zink,crocus,iris,i915"
-
     VULKAN_DRIVERS: "swrast,amd,intel,intel_hasvk,virtio,nouveau-experimental"
-
     BUILDTYPE: "debugoptimized"
     EXTRA_OPTION: >
       -D spirv-to-dxil=true
       -D valgrind=disabled
       -D perfetto=true
-
-    MINIO_ARTIFACT_NAME: mesa-amd64
-    LLVM_VERSION: "13"
-
       -D tools=drm-shim
     S3_ARTIFACT_NAME: mesa-x86_64-default-${BUILDTYPE}
     LLVM_VERSION: 15
-
   script:
     - .gitlab-ci/meson/build.sh
     - .gitlab-ci/prepare-artifacts.sh
@@ -117,10 +106,8 @@
     ARTIFACTS_DEBUG_SYMBOLS: 1
 
 debian-testing-msan:
-
   # https://github.com/google/sanitizers/wiki/MemorySanitizerLibcxxHowTo
   # msan cannot fully work until it's used together with msan libc
-
   extends:
     - debian-clang
   variables:
@@ -133,39 +120,19 @@
     # Don't run all the tests yet:
     # GLSL has some issues in sexpression reading.
     # gtest has issues in its test initialization.
-
-    MESON_TEST_ARGS: "--suite glcpp --suite gallium  --suite format"
-    # Freedreno dropped because freedreno tools fail at msan.
-    GALLIUM_DRIVERS: "iris,nouveau,kmsro,r300,r600,swrast,svga,v3d,vc4,virgl,etnaviv,panfrost,lima,zink,radeonsi,tegra,d3d12,crocus"
-    VULKAN_DRIVERS: intel,amd,broadcom,virtio-experimental
-
     MESON_TEST_ARGS: "--suite glcpp --suite format"
     GALLIUM_DRIVERS: "freedreno,iris,nouveau,kmsro,r300,r600,swrast,svga,v3d,vc4,virgl,etnaviv,panfrost,lima,zink,radeonsi,tegra,d3d12,crocus"
     VULKAN_DRIVERS: intel,amd,broadcom,virtio
 
-<<<<<<< HEAD
-
-.debian-cl-testing:
-=======
 debian-rusticl-testing:
->>>>>>> f4f4d800
   extends:
     - .meson-build
     - .ci-deqp-artifacts
   variables:
-<<<<<<< HEAD
-
-    LLVM_VERSION: "13"
-
-    LLVM_VERSION: 15
-
-    UNWIND: "enabled"
-=======
     BUILDTYPE: "debugoptimized"
     EXTRA_OPTION: >
       -D valgrind=disabled
     LLVM_VERSION: 15
->>>>>>> f4f4d800
     DRI_LOADERS: >
       -D glx=disabled
       -D egl=disabled
@@ -205,11 +172,7 @@
       -D osmesa=true
       -D tools=drm-shim,etnaviv,freedreno,glsl,intel,intel-ui,nir,nouveau,lima,panfrost,asahi
       -D b_lto=true
-
-    LLVM_VERSION: 13
-
-    LLVM_VERSION: 15
-
+    LLVM_VERSION: 15
   script: |
     section_start lava-pytest "lava-pytest"
     .gitlab-ci/lava/lava-pytest.sh
@@ -227,15 +190,10 @@
 debian-release:
   extends: .meson-build
   variables:
-
-    LLVM_VERSION: "13"
-    UNWIND: "enabled"
-
     LLVM_VERSION: 15
     UNWIND: "enabled"
     C_ARGS: >
       -Wno-error=stringop-overread
-
     DRI_LOADERS: >
       -D glx=dri
       -D gbm=enabled
@@ -310,20 +268,12 @@
   variables:
     BUILDTYPE: "release"
     C_LINK_ARGS: >
-
-      -Wno-error=array-bounds
-      -Wno-error=stringop-overflow
-      -Wno-error=stringop-overread
-    CPP_LINK_ARGS: >
-      -Wno-error=array-bounds
-
       -Wno-error=stringop-overflow
       -Wno-error=stringop-overread
     CPP_ARGS: >
       -Wno-error=dangling-reference
       -Wno-error=overloaded-virtual
     CPP_LINK_ARGS: >
-
       -Wno-error=stringop-overflow
       -Wno-error=stringop-overread
     DRI_LOADERS: >
@@ -349,15 +299,7 @@
       -D gallium-va=enabled
       -D gallium-xa=enabled
       -D gallium-nine=false
-<<<<<<< HEAD
-      -D gallium-opencl=icd
-
-      -D gallium-rusticl=false
-
-=======
->>>>>>> f4f4d800
       -D gallium-rusticl=true
-
       -D gles1=disabled
       -D gles2=enabled
       -D llvm=enabled
@@ -412,11 +354,7 @@
     ARTIFACTS_DEBUG_SYMBOLS: 1
     S3_ARTIFACT_NAME: mesa-x86_64-android-${BUILDTYPE}
   script:
-
-    - CROSS=aarch64-linux-android GALLIUM_DRIVERS=etnaviv,freedreno,lima,panfrost,vc4,v3d VULKAN_DRIVERS=freedreno,broadcom,virtio-experimental .gitlab-ci/meson/build.sh
-
     - CROSS=aarch64-linux-android GALLIUM_DRIVERS=etnaviv,freedreno,lima,panfrost,vc4,v3d VULKAN_DRIVERS=freedreno,broadcom,virtio .gitlab-ci/meson/build.sh
-
     # x86_64 build:
     # Can't do Intel because gen_decoder.c currently requires libexpat, which
     # is not a dependency that AOSP wants to accept.  Can't do Radeon Gallium
@@ -493,11 +431,9 @@
     - .meson-arm
     - .ci-deqp-artifacts
   variables:
-
     C_ARGS: >
       -Wno-error=array-bounds
       -Wno-error=stringop-truncation
-
     VULKAN_DRIVERS: "freedreno,broadcom,panfrost,imagination-experimental"
     EXTRA_OPTION: >
       -D llvm=disabled
@@ -541,13 +477,9 @@
     BUILDTYPE: release
     S3_ARTIFACT_NAME: mesa-arm64-default-${BUILDTYPE}
     C_ARGS: >
-
-      -Wno-error=stringop-truncation
-
       -Wno-error=array-bounds
       -Wno-error=stringop-truncation
       -Wno-error=stringop-overread
-
   script:
     - .gitlab-ci/meson/build.sh
     - 'if [ -n "$MESA_CI_PERFORMANCE_ENABLED" ]; then .gitlab-ci/prepare-artifacts.sh; fi'
@@ -555,11 +487,8 @@
 debian-clang:
   extends: .meson-build
   variables:
-
     BUILDTYPE: debug
-
-    LLVM_VERSION: 15
-
+    LLVM_VERSION: 15
     UNWIND: "enabled"
     GALLIUM_DUMP_CPU: "true"
     C_ARGS: >
@@ -589,20 +518,12 @@
       -D gles1=enabled
       -D gles2=enabled
       -D llvm=enabled
-
-      -D microsoft-clc=enabled
-      -D shared-llvm=enabled
-      -D opencl-spirv=true
-    GALLIUM_DRIVERS: "iris,nouveau,kmsro,r300,r600,freedreno,swrast,svga,v3d,vc4,virgl,etnaviv,panfrost,lima,zink,radeonsi,tegra,d3d12,crocus,i915,asahi"
-    VULKAN_DRIVERS: intel,amd,freedreno,broadcom,virtio-experimental,swrast,panfrost,imagination-experimental,microsoft-experimental
-
       -D microsoft-clc=disabled
       -D shared-llvm=enabled
       -D opencl-spirv=true
       -D shared-glapi=enabled
     GALLIUM_DRIVERS: "iris,nouveau,kmsro,r300,r600,freedreno,swrast,svga,v3d,vc4,virgl,etnaviv,panfrost,lima,zink,radeonsi,tegra,d3d12,crocus,i915,asahi"
     VULKAN_DRIVERS: intel,amd,freedreno,broadcom,virtio,swrast,panfrost,imagination-experimental,microsoft-experimental
-
     EXTRA_OPTION:
       -D spirv-to-dxil=true
       -D osmesa=true
@@ -612,13 +533,8 @@
       -D build-aco-tests=true
       -D intel-clc=enabled
       -D imagination-srv=true
-
-    CC: clang
-    CXX: clang++
-
     CC: clang-${LLVM_VERSION}
     CXX: clang++-${LLVM_VERSION}
-
 
 debian-clang-release:
   extends: debian-clang
@@ -656,49 +572,11 @@
       - _build/meson-logs/*.txt
       - _install/
 
-<<<<<<< HEAD
-.debian-cl:
-  extends: .meson-build
-  variables:
-
-    LLVM_VERSION: "13"
-
-    LLVM_VERSION: 15
-
-    UNWIND: "enabled"
-    DRI_LOADERS: >
-      -D glx=disabled
-      -D egl=disabled
-      -D gbm=disabled
-    EXTRA_OPTION: >
-      -D valgrind=disabled
-
-debian-rusticl:
-  extends: .debian-cl
-  variables:
-    BUILDTYPE: debug
-    GALLIUM_DRIVERS: "iris,swrast"
-    GALLIUM_ST: >
-      -D dri3=disabled
-      -D gallium-vdpau=disabled
-      -D gallium-omx=disabled
-      -D gallium-va=disabled
-      -D gallium-xa=disabled
-      -D gallium-nine=false
-      -D gallium-opencl=disabled
-      -D gallium-rusticl=true
-    RUSTC: clippy-driver
-
-=======
->>>>>>> f4f4d800
 debian-vulkan:
   extends: .meson-build
   variables:
-
     BUILDTYPE: debug
-
-    LLVM_VERSION: 15
-
+    LLVM_VERSION: 15
     UNWIND: "disabled"
     DRI_LOADERS: >
       -D glx=disabled
@@ -718,9 +596,7 @@
       -D c_args=-fno-sanitize-recover=all
       -D cpp_args=-fno-sanitize-recover=all
     UBSAN_OPTIONS: "print_stacktrace=1"
-
     VULKAN_DRIVERS: amd,broadcom,freedreno,intel,intel_hasvk,virtio,imagination-experimental,microsoft-experimental
-
     EXTRA_OPTION: >
       -D vulkan-layers=device-select,overlay
       -D build-aco-tests=true
@@ -734,15 +610,9 @@
   variables:
     BUILDTYPE: debug
     CROSS: i386
-
-    VULKAN_DRIVERS: intel,amd,swrast,virtio-experimental
-    GALLIUM_DRIVERS: "iris,nouveau,r300,r600,radeonsi,swrast,virgl,zink,crocus"
-    LLVM_VERSION: 13
-
     VULKAN_DRIVERS: intel,amd,swrast,virtio
     GALLIUM_DRIVERS: "iris,nouveau,r300,r600,radeonsi,swrast,virgl,zink,crocus"
     LLVM_VERSION: 15
-
     EXTRA_OPTION: >
       -D vulkan-layers=device-select,overlay
 
@@ -756,11 +626,7 @@
   variables:
     CROSS: s390x
     GALLIUM_DRIVERS: "swrast,zink"
-
-    LLVM_VERSION: 13
-
-    LLVM_VERSION: 15
-
+    LLVM_VERSION: 15
     VULKAN_DRIVERS: "swrast"
 
 debian-ppc64el:
@@ -772,4 +638,4 @@
     BUILDTYPE: debug
     CROSS: ppc64el
     GALLIUM_DRIVERS: "nouveau,radeonsi,swrast,virgl,zink"
-    VULKAN_DRIVERS: "amd,swrast"+    VULKAN_DRIVERS: "amd,swrast"
