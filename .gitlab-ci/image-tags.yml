# Keep the tags below under 25-30 chars each, as they end up combined into
# docker image tags, and docker has a length limit of 128 chars total in tags.
#
# If you update a tag and you get an error like this:
#     cannot parse input: "$image:$tag": invalid reference format
# check the length of $tag; if it's > 128 chars you need to shorten your tag.

variables:
<<<<<<< HEAD

   DEBIAN_X86_BUILD_BASE_IMAGE: "debian/x86_build-base"
   DEBIAN_BASE_TAG: "2023-08-03-mold"
=======
   DEBIAN_X86_64_BUILD_BASE_IMAGE: "debian/x86_64_build-base"
   DEBIAN_BASE_TAG: "2023-08-30-bindgen-cli"
>>>>>>> 9c39ea79

   DEBIAN_X86_64_BUILD_IMAGE_PATH: "debian/x86_64_build"
   DEBIAN_BUILD_TAG: "2023-06-24-agility-711"

   DEBIAN_X86_64_BUILD_MINGW_IMAGE_PATH: "debian/x86_64_build-mingw"
   DEBIAN_BUILD_MINGW_TAG: "2023-05-25-bookworm"

   DEBIAN_X86_64_TEST_BASE_IMAGE: "debian/x86_64_test-base"

   DEBIAN_X86_64_TEST_IMAGE_GL_PATH: "debian/x86_64_test-gl"
   DEBIAN_X86_64_TEST_IMAGE_VK_PATH: "debian/x86_64_test-vk"
   DEBIAN_X86_64_TEST_ANDROID_IMAGE_PATH: "debian/x86_64_test-android"

   DEBIAN_X86_64_TEST_ANDROID_TAG: "2023-08-20-deqp-wide_color"
   DEBIAN_X86_64_TEST_GL_TAG: "2023-08-20-deqp-wide_color"
   DEBIAN_X86_64_TEST_VK_TAG: "2023-08-03-deqp-mold"

   ALPINE_X86_64_BUILD_TAG: "2023-05-01-3.18-bump-1"
   ALPINE_X86_64_LAVA_SSH_TAG: "2023-06-26-first-version"
   FEDORA_X86_64_BUILD_TAG: "2023-07-26-meson-1.2"
   KERNEL_ROOTFS_TAG: "2023-08-20-deqp-wide_color"
   KERNEL_TAG: "v6.4.12-for-mesa-ci-f6b4ad45f48d"


   WINDOWS_X64_VS_PATH: "windows/x64_vs"
   WINDOWS_X64_VS_TAG: "2022-10-20-upgrade-zlib"

   WINDOWS_X64_BUILD_PATH: "windows/x64_build"
   WINDOWS_X64_BUILD_TAG: "2023-06-24-agility-711"

   WINDOWS_X64_TEST_PATH: "windows/x64_test"
   WINDOWS_X64_TEST_TAG: "2023-05-30-warp-1.0.7.1"
<|MERGE_RESOLUTION|>--- conflicted
+++ resolved
@@ -6,14 +6,8 @@
 # check the length of $tag; if it's > 128 chars you need to shorten your tag.
 
 variables:
-<<<<<<< HEAD
-
-   DEBIAN_X86_BUILD_BASE_IMAGE: "debian/x86_build-base"
-   DEBIAN_BASE_TAG: "2023-08-03-mold"
-=======
    DEBIAN_X86_64_BUILD_BASE_IMAGE: "debian/x86_64_build-base"
    DEBIAN_BASE_TAG: "2023-08-30-bindgen-cli"
->>>>>>> 9c39ea79
 
    DEBIAN_X86_64_BUILD_IMAGE_PATH: "debian/x86_64_build"
    DEBIAN_BUILD_TAG: "2023-06-24-agility-711"
