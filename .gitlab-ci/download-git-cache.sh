#!/bin/bash

#!/usr/bin/env bash


set +e
set -o xtrace

# if we run this script outside of gitlab-ci for testing, ensure
# we got meaningful variables
CI_PROJECT_DIR=${CI_PROJECT_DIR:-$(mktemp -d)/$CI_PROJECT_NAME}

if [[ -e $CI_PROJECT_DIR/.git ]]
then
    echo "Repository already present, skip cache download"
    exit
fi

TMP_DIR=$(mktemp -d)

<<<<<<< HEAD
echo "Downloading archived master..."

/usr/bin/wget \
	      -O "$TMP_DIR/$CI_PROJECT_NAME.tar.gz" \
              "https://${MINIO_HOST}/git-cache/${FDO_UPSTREAM_REPO}/$CI_PROJECT_NAME.tar.gz"

# check wget error code
if [[ $? -ne 0 ]]

=======
echo "$(date +"%F %T") Downloading archived master..."
>>>>>>> a28ff7f2
if ! /usr/bin/wget \
	      -O "$TMP_DIR/$CI_PROJECT_NAME.tar.gz" \

              "https://${S3_HOST}/git-cache/${FDO_UPSTREAM_REPO}/$CI_PROJECT_NAME.tar.gz";

then
    echo "Repository cache not available"
    exit
fi

set -e

rm -rf "$CI_PROJECT_DIR"
echo "$(date +"%F %T") Extracting tarball into '$CI_PROJECT_DIR'..."
mkdir -p "$CI_PROJECT_DIR"
tar xzf "$TMP_DIR/$CI_PROJECT_NAME.tar.gz" -C "$CI_PROJECT_DIR"
rm -rf "$TMP_DIR"
chmod a+w "$CI_PROJECT_DIR"

echo "$(date +"%F %T") Git cache download done"<|MERGE_RESOLUTION|>--- conflicted
+++ resolved
@@ -18,19 +18,7 @@
 
 TMP_DIR=$(mktemp -d)
 
-<<<<<<< HEAD
-echo "Downloading archived master..."
-
-/usr/bin/wget \
-	      -O "$TMP_DIR/$CI_PROJECT_NAME.tar.gz" \
-              "https://${MINIO_HOST}/git-cache/${FDO_UPSTREAM_REPO}/$CI_PROJECT_NAME.tar.gz"
-
-# check wget error code
-if [[ $? -ne 0 ]]
-
-=======
 echo "$(date +"%F %T") Downloading archived master..."
->>>>>>> a28ff7f2
 if ! /usr/bin/wget \
 	      -O "$TMP_DIR/$CI_PROJECT_NAME.tar.gz" \
 
