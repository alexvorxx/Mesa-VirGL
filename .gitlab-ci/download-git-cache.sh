--- conflicted
+++ resolved
@@ -29,12 +29,9 @@
 
 if ! /usr/bin/wget \
 	      -O "$TMP_DIR/$CI_PROJECT_NAME.tar.gz" \
-<<<<<<< HEAD
-              "https://${MINIO_HOST}/git-cache/${FDO_UPSTREAM_REPO}/$CI_PROJECT_NAME.tar.gz";
 
-=======
               "https://${S3_HOST}/git-cache/${FDO_UPSTREAM_REPO}/$CI_PROJECT_NAME.tar.gz";
->>>>>>> 3b21c59f
+
 then
     echo "Repository cache not available"
     exit
