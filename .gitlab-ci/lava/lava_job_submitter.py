#!/usr/bin/env python3
#
# Copyright (C) 2020 - 2023 Collabora Limited
# Authors:
#     Gustavo Padovan <gustavo.padovan@collabora.com>
#     Guilherme Gallo <guilherme.gallo@collabora.com>
#
# SPDX-License-Identifier: MIT

"""Send a job to LAVA, track it and collect log back"""

import contextlib
import json
import pathlib
import sys
import time
from collections import defaultdict
from dataclasses import dataclass, fields
from datetime import datetime, timedelta
from os import environ, getenv, path
from typing import Any, Optional

import fire
from lavacli.utils import flow_yaml as lava_yaml

from lava.exceptions import (
    MesaCIException,
    MesaCIParseException,
    MesaCIRetryError,
    MesaCITimeoutError,
)
from lava.utils import (
    CONSOLE_LOG,
    GitlabSection,
    LAVAJob,
    LAVAJobDefinition,
    LogFollower,
    LogSectionType,
    call_proxy,
    fatal_err,
<<<<<<< HEAD

    generate_lava_yaml_payload,

    generate_lava_job_definition,

=======
>>>>>>> f4f4d800
    hide_sensitive_data,
    print_log,
    setup_lava_proxy,
)
from lava.utils import DEFAULT_GITLAB_SECTION_TIMEOUTS as GL_SECTION_TIMEOUTS

# Initialize structural logging with a defaultdict, it can be changed for more
# sophisticated dict-like data abstractions.
STRUCTURAL_LOG = defaultdict(list)

try:
    from ci.structured_logger import StructuredLogger
except ImportError as e:
    print_log(
        f"Could not import StructuredLogger library: {e}. "
        "Falling back to defaultdict based structured logger."
    )

# Timeout in seconds to decide if the device from the dispatched LAVA job has
# hung or not due to the lack of new log output.
DEVICE_HANGING_TIMEOUT_SEC = int(getenv("DEVICE_HANGING_TIMEOUT_SEC",  5*60))

# How many seconds the script should wait before try a new polling iteration to
# check if the dispatched LAVA job is running or waiting in the job queue.
WAIT_FOR_DEVICE_POLLING_TIME_SEC = int(
    getenv("LAVA_WAIT_FOR_DEVICE_POLLING_TIME_SEC", 1)
)

# How many seconds the script will wait to let LAVA finalize the job and give
# the final details.
WAIT_FOR_LAVA_POST_PROCESSING_SEC = int(getenv("LAVA_WAIT_LAVA_POST_PROCESSING_SEC", 5))
WAIT_FOR_LAVA_POST_PROCESSING_RETRIES = int(

    getenv("LAVA_WAIT_LAVA_POST_PROCESSING_RETRIES", 3)

    getenv("LAVA_WAIT_LAVA_POST_PROCESSING_RETRIES", 6)

)

# How many seconds to wait between log output LAVA RPC calls.
LOG_POLLING_TIME_SEC = int(getenv("LAVA_LOG_POLLING_TIME_SEC", 5))

# How many retries should be made when a timeout happen.
NUMBER_OF_RETRIES_TIMEOUT_DETECTION = int(
    getenv("LAVA_NUMBER_OF_RETRIES_TIMEOUT_DETECTION", 2)
)

def raise_exception_from_metadata(metadata: dict, job_id: int) -> None:
    """
    Investigate infrastructure errors from the job metadata.
    If it finds an error, raise it as MesaCIException.
    """
    if "result" not in metadata or metadata["result"] != "fail":
        return
    if "error_type" in metadata:
        error_type = metadata["error_type"]
        if error_type == "Infrastructure":
            raise MesaCIException(
                f"LAVA job {job_id} failed with Infrastructure Error. Retry."
            )
        if error_type == "Job":
            # This happens when LAVA assumes that the job cannot terminate or
            # with mal-formed job definitions. As we are always validating the
            # jobs, only the former is probable to happen. E.g.: When some LAVA
            # action timed out more times than expected in job definition.
            raise MesaCIException(
                f"LAVA job {job_id} failed with JobError "
                "(possible LAVA timeout misconfiguration/bug). Retry."
            )
    if "case" in metadata and metadata["case"] == "validate":
        raise MesaCIException(
            f"LAVA job {job_id} failed validation (possible download error). Retry."
        )


def raise_lava_error(job) -> None:
    # Look for infrastructure errors, raise them, and retry if we see them.
    results_yaml = call_proxy(job.proxy.results.get_testjob_results_yaml, job.job_id)
    results = lava_yaml.load(results_yaml)
    for res in results:
        metadata = res["metadata"]
        raise_exception_from_metadata(metadata, job.job_id)

    # If we reach this far, it means that the job ended without hwci script
    # result and no LAVA infrastructure problem was found
    job.status = "fail"


def show_final_job_data(job, colour=f"{CONSOLE_LOG['BOLD']}{CONSOLE_LOG['FG_GREEN']}"):
    with GitlabSection(
        "job_data",
        "LAVA job info",
        type=LogSectionType.LAVA_POST_PROCESSING,
        start_collapsed=True,
        colour=colour,
    ):
        wait_post_processing_retries: int = WAIT_FOR_LAVA_POST_PROCESSING_RETRIES
        while not job.is_post_processed() and wait_post_processing_retries > 0:
            # Wait a little until LAVA finishes processing metadata
            time.sleep(WAIT_FOR_LAVA_POST_PROCESSING_SEC)
            wait_post_processing_retries -= 1

        if not job.is_post_processed():
            waited_for_sec: int = (

                WAIT_FOR_LAVA_POST_PROCESSING_RETRIES * WAIT_FOR_DEVICE_POLLING_TIME_SEC
            )
            print_log(
                f"Waited for {waited_for_sec} seconds"

                WAIT_FOR_LAVA_POST_PROCESSING_RETRIES
                * WAIT_FOR_LAVA_POST_PROCESSING_SEC
            )
            print_log(
                f"Waited for {waited_for_sec} seconds "

                "for LAVA to post-process the job, it haven't finished yet. "
                "Dumping it's info anyway"
            )

        details: dict[str, str] = job.show()
        for field, value in details.items():
            print(f"{field:<15}: {value}")
        job.refresh_log()


def fetch_logs(job, max_idle_time, log_follower) -> None:
    is_job_hanging(job, max_idle_time)

    time.sleep(LOG_POLLING_TIME_SEC)
    new_log_lines = fetch_new_log_lines(job)
    parsed_lines = parse_log_lines(job, log_follower, new_log_lines)

    for line in parsed_lines:
        print_log(line)


def is_job_hanging(job, max_idle_time):
    # Poll to check for new logs, assuming that a prolonged period of
    # silence means that the device has died and we should try it again
    if datetime.now() - job.last_log_time > max_idle_time:
        max_idle_time_min = max_idle_time.total_seconds() / 60

        raise MesaCITimeoutError(
            f"{CONSOLE_LOG['BOLD']}"
            f"{CONSOLE_LOG['FG_YELLOW']}"
            f"LAVA job {job.job_id} does not respond for {max_idle_time_min} "
            "minutes. Retry."
            f"{CONSOLE_LOG['RESET']}",
            timeout_duration=max_idle_time,
        )


def parse_log_lines(job, log_follower, new_log_lines):

    if log_follower.feed(new_log_lines):
        # If we had non-empty log data, we can assure that the device is alive.
        job.heartbeat()
    parsed_lines = log_follower.flush()

    # Only parse job results when the script reaches the end of the logs.
    # Depending on how much payload the RPC scheduler.jobs.logs get, it may
    # reach the LAVA_POST_PROCESSING phase.
    if log_follower.current_section.type in (
        LogSectionType.TEST_CASE,
        LogSectionType.LAVA_POST_PROCESSING,
    ):
        parsed_lines = job.parse_job_result_from_log(parsed_lines)
    return parsed_lines


def fetch_new_log_lines(job):

    # The XMLRPC binary packet may be corrupted, causing a YAML scanner error.
    # Retry the log fetching several times before exposing the error.
    for _ in range(5):
        with contextlib.suppress(MesaCIParseException):
            new_log_lines = job.get_logs()
            break
    else:
        raise MesaCIParseException
    return new_log_lines


def submit_job(job):
    try:
        job.submit()
    except Exception as mesa_ci_err:
        raise MesaCIException(
            f"Could not submit LAVA job. Reason: {mesa_ci_err}"
        ) from mesa_ci_err


def wait_for_job_get_started(job):
    print_log(f"Waiting for job {job.job_id} to start.")
    while not job.is_started():
        time.sleep(WAIT_FOR_DEVICE_POLLING_TIME_SEC)
    job.refresh_log()
    print_log(f"Job {job.job_id} started.")


def bootstrap_log_follower() -> LogFollower:
    gl = GitlabSection(
        id="lava_boot",
        header="LAVA boot",
        type=LogSectionType.LAVA_BOOT,
        start_collapsed=True,
    )
    print(gl.start())
    return LogFollower(starting_section=gl)


def follow_job_execution(job, log_follower):
    with log_follower:
        max_idle_time = timedelta(seconds=DEVICE_HANGING_TIMEOUT_SEC)
        # Start to check job's health
        job.heartbeat()
        while not job.is_finished:
            fetch_logs(job, max_idle_time, log_follower)
            structural_log_phases(job, log_follower)

    # Mesa Developers expect to have a simple pass/fail job result.
    # If this does not happen, it probably means a LAVA infrastructure error
    # happened.
    if job.status not in ["pass", "fail"]:
        raise_lava_error(job)


    # LogFollower does some cleanup after the early exit (trigger by
    # `hwci: pass|fail` regex), let's update the phases after the cleanup.
    structural_log_phases(job, log_follower)



def structural_log_phases(job, log_follower):
    phases: dict[str, Any] = {
        s.header.split(" - ")[0]: {
            k: str(getattr(s, k)) for k in ("start_time", "end_time")
        }
        for s in log_follower.section_history
    }
    job.log["dut_job_phases"] = phases


def print_job_final_status(job):
    if job.status == "running":
        job.status = "hung"

    color = LAVAJob.COLOR_STATUS_MAP.get(job.status, CONSOLE_LOG["FG_RED"])
    print_log(
        f"{color}"
        f"LAVA Job finished with status: {job.status}"
        f"{CONSOLE_LOG['RESET']}"
    )

    job.refresh_log()
    show_final_job_data(job, colour=f"{CONSOLE_LOG['BOLD']}{color}")


def execute_job_with_retries(
    proxy, job_definition, retry_count, jobs_log
) -> Optional[LAVAJob]:
    last_failed_job = None
    for attempt_no in range(1, retry_count + 2):
        # Need to get the logger value from its object to enable autosave
        # features, if AutoSaveDict is enabled from StructuredLogging module
        jobs_log.append({})
        job_log = jobs_log[-1]
        job = LAVAJob(proxy, job_definition, job_log)
        STRUCTURAL_LOG["dut_attempt_counter"] = attempt_no
        try:
            job_log["submitter_start_time"] = datetime.now().isoformat()
            submit_job(job)
            wait_for_job_get_started(job)
            log_follower: LogFollower = bootstrap_log_follower()
            follow_job_execution(job, log_follower)
            return job

        except (MesaCIException, KeyboardInterrupt) as exception:
            job.handle_exception(exception)

        finally:
            print_job_final_status(job)
            # If LAVA takes too long to post process the job, the submitter
            # gives up and proceeds.
            job_log["submitter_end_time"] = datetime.now().isoformat()
            last_failed_job = job
            print_log(
                f"{CONSOLE_LOG['BOLD']}"
                f"Finished executing LAVA job in the attempt #{attempt_no}"
                f"{CONSOLE_LOG['RESET']}"
            )

    return last_failed_job


def retriable_follow_job(proxy, job_definition) -> LAVAJob:
    number_of_retries = NUMBER_OF_RETRIES_TIMEOUT_DETECTION

    last_attempted_job = execute_job_with_retries(
        proxy, job_definition, number_of_retries, STRUCTURAL_LOG["dut_jobs"]
    )

    if last_attempted_job.exception is not None:
        # Infra failed in all attempts
        raise MesaCIRetryError(
            f"{CONSOLE_LOG['BOLD']}"
            f"{CONSOLE_LOG['FG_RED']}"
            "Job failed after it exceeded the number of "
            f"{number_of_retries} retries."
            f"{CONSOLE_LOG['RESET']}",
            retry_count=number_of_retries,
            last_job=last_attempted_job,
        )

    return last_attempted_job


@dataclass
class PathResolver:
    def __post_init__(self):
        for field in fields(self):
            value = getattr(self, field.name)
            if not value:
                continue
            if field.type == pathlib.Path:
                value = pathlib.Path(value)
                setattr(self, field.name, value.resolve())


@dataclass
class LAVAJobSubmitter(PathResolver):
    boot_method: str
    ci_project_dir: str
    device_type: str
    job_timeout_min: int  # The job timeout in minutes
    build_url: str = None
    dtb_filename: str = None
    dump_yaml: bool = False  # Whether to dump the YAML payload to stdout
    first_stage_init: str = None
    jwt_file: pathlib.Path = None
    kernel_image_name: str = None
    kernel_image_type: str = ""
    kernel_url_prefix: str = None
    kernel_external: str = None
    lava_tags: str = ""  # Comma-separated LAVA tags for the job
    mesa_job_name: str = "mesa_ci_job"
    pipeline_info: str = ""
    rootfs_url_prefix: str = None
    validate_only: bool = False  # Whether to only validate the job, not execute it
    visibility_group: str = None  # Only affects LAVA farm maintainers
    job_rootfs_overlay_url: str = None
    structured_log_file: pathlib.Path = None  # Log file path with structured LAVA log
    ssh_client_image: str = None  # x86_64 SSH client image to follow the job's output
    project_name: str = None  # Project name to be used in the job name
    __structured_log_context = contextlib.nullcontext()  # Structured Logger context

    def __post_init__(self) -> None:
        super().__post_init__()
        # Remove mesa job names with spaces, which breaks the lava-test-case command
        self.mesa_job_name = self.mesa_job_name.split(" ")[0]

        if not self.structured_log_file:
            return

        self.__structured_log_context = StructuredLoggerWrapper(self).logger_context()
        self.proxy = setup_lava_proxy()

    def __prepare_submission(self) -> str:
        # Overwrite the timeout for the testcases with the value offered by the
        # user. The testcase running time should be at least 4 times greater than
        # the other sections (boot and setup), so we can safely ignore them.
        # If LAVA fails to stop the job at this stage, it will fall back to the
        # script section timeout with a reasonable delay.
        GL_SECTION_TIMEOUTS[LogSectionType.TEST_CASE] = timedelta(
            minutes=self.job_timeout_min
        )

<<<<<<< HEAD

        job_definition_stream = StringIO()
        lava_yaml.dump(generate_lava_yaml_payload(self), job_definition_stream)
        job_definition = job_definition_stream.getvalue()

        job_definition = generate_lava_job_definition(self)
=======
        job_definition = LAVAJobDefinition(self).generate_lava_job_definition()
>>>>>>> f4f4d800


        if self.dump_yaml:
            self.dump_job_definition(job_definition)

        validation_job = LAVAJob(self.proxy, job_definition)
        if errors := validation_job.validate():
            fatal_err(f"Error in LAVA job definition: {errors}")
        print_log("LAVA job definition validated successfully")

        return job_definition

    @classmethod
    def is_under_ci(cls):
        ci_envvar: str = getenv("CI", "false")
        return ci_envvar.lower() == "true"

    def dump_job_definition(self, job_definition) -> None:
        with GitlabSection(
            "yaml_dump",
            "LAVA job definition (YAML)",
            type=LogSectionType.LAVA_BOOT,
            start_collapsed=True,
        ):
            print(hide_sensitive_data(job_definition))

    def submit(self) -> None:
        """
        Prepares and submits the LAVA job.
        If `validate_only` is True, it validates the job without submitting it.
        If the job finishes with a non-pass status or encounters an exception,
        the program exits with a non-zero return code.
        """
        job_definition: str = self.__prepare_submission()

        if self.validate_only:
            return

        with self.__structured_log_context:
            last_attempt_job = None
            try:
                last_attempt_job = retriable_follow_job(self.proxy, job_definition)

            except MesaCIRetryError as retry_exception:
                last_attempt_job = retry_exception.last_job

            except Exception as exception:
                STRUCTURAL_LOG["job_combined_fail_reason"] = str(exception)
                raise exception

            finally:
                self.finish_script(last_attempt_job)

    def print_log_artifact_url(self):
        base_url = "https://$CI_PROJECT_ROOT_NAMESPACE.pages.freedesktop.org/"
        artifacts_path = "-/$CI_PROJECT_NAME/-/jobs/$CI_JOB_ID/artifacts/"
        relative_log_path = self.structured_log_file.relative_to(pathlib.Path.cwd())
        full_path = f"{base_url}{artifacts_path}{relative_log_path}"
        artifact_url = path.expandvars(full_path)

        print_log(f"Structural Logging data available at: {artifact_url}")

    def finish_script(self, last_attempt_job):
        if self.is_under_ci() and self.structured_log_file:
            self.print_log_artifact_url()

        if not last_attempt_job:
            # No job was run, something bad happened
            STRUCTURAL_LOG["job_combined_status"] = "script_crash"
            current_exception = str(sys.exc_info()[0])
            STRUCTURAL_LOG["job_combined_fail_reason"] = current_exception
            raise SystemExit(1)

        STRUCTURAL_LOG["job_combined_status"] = last_attempt_job.status

        if last_attempt_job.status != "pass":
            raise SystemExit(1)

class StructuredLoggerWrapper:
    def __init__(self, submitter: LAVAJobSubmitter) -> None:
        self.__submitter: LAVAJobSubmitter = submitter

    def _init_logger(self):
        STRUCTURAL_LOG["fixed_tags"] = self.__submitter.lava_tags
        STRUCTURAL_LOG["dut_job_type"] = self.__submitter.device_type
        STRUCTURAL_LOG["job_combined_fail_reason"] = None
        STRUCTURAL_LOG["job_combined_status"] = "not_submitted"
        STRUCTURAL_LOG["dut_attempt_counter"] = 0

        # Initialize dut_jobs list to enable appends
        STRUCTURAL_LOG["dut_jobs"] = []

    @contextlib.contextmanager
    def _simple_logger_context(self):
        log_file = pathlib.Path(self.__submitter.structured_log_file)
        log_file.parent.mkdir(parents=True, exist_ok=True)
        try:
            # Truncate the file
            log_file.write_text("")
            yield
        finally:
            log_file.write_text(json.dumps(STRUCTURAL_LOG, indent=2))

    def logger_context(self):
        context = contextlib.nullcontext()
        try:

            global STRUCTURAL_LOG
            STRUCTURAL_LOG = StructuredLogger(
                self.__submitter.structured_log_file, truncate=True
            ).data
        except NameError:
            context = self._simple_logger_context()

        self._init_logger()
        return context


if __name__ == "__main__":
    # given that we proxy from DUT -> LAVA dispatcher -> LAVA primary -> us ->
    # GitLab runner -> GitLab primary -> user, safe to say we don't need any
    # more buffering
    sys.stdout.reconfigure(line_buffering=True)
    sys.stderr.reconfigure(line_buffering=True)
    # LAVA farm is giving datetime in UTC timezone, let's set it locally for the
    # script run.
    # Setting environ here will not affect the system time, as the os.environ
    # lifetime follows the script one.
    environ["TZ"] = "UTC"
    time.tzset()

    fire.Fire(LAVAJobSubmitter)<|MERGE_RESOLUTION|>--- conflicted
+++ resolved
@@ -38,14 +38,6 @@
     LogSectionType,
     call_proxy,
     fatal_err,
-<<<<<<< HEAD
-
-    generate_lava_yaml_payload,
-
-    generate_lava_job_definition,
-
-=======
->>>>>>> f4f4d800
     hide_sensitive_data,
     print_log,
     setup_lava_proxy,
@@ -78,11 +70,7 @@
 # the final details.
 WAIT_FOR_LAVA_POST_PROCESSING_SEC = int(getenv("LAVA_WAIT_LAVA_POST_PROCESSING_SEC", 5))
 WAIT_FOR_LAVA_POST_PROCESSING_RETRIES = int(
-
-    getenv("LAVA_WAIT_LAVA_POST_PROCESSING_RETRIES", 3)
-
     getenv("LAVA_WAIT_LAVA_POST_PROCESSING_RETRIES", 6)
-
 )
 
 # How many seconds to wait between log output LAVA RPC calls.
@@ -92,6 +80,7 @@
 NUMBER_OF_RETRIES_TIMEOUT_DETECTION = int(
     getenv("LAVA_NUMBER_OF_RETRIES_TIMEOUT_DETECTION", 2)
 )
+
 
 def raise_exception_from_metadata(metadata: dict, job_id: int) -> None:
     """
@@ -150,18 +139,11 @@
 
         if not job.is_post_processed():
             waited_for_sec: int = (
-
-                WAIT_FOR_LAVA_POST_PROCESSING_RETRIES * WAIT_FOR_DEVICE_POLLING_TIME_SEC
-            )
-            print_log(
-                f"Waited for {waited_for_sec} seconds"
-
                 WAIT_FOR_LAVA_POST_PROCESSING_RETRIES
                 * WAIT_FOR_LAVA_POST_PROCESSING_SEC
             )
             print_log(
                 f"Waited for {waited_for_sec} seconds "
-
                 "for LAVA to post-process the job, it haven't finished yet. "
                 "Dumping it's info anyway"
             )
@@ -273,11 +255,9 @@
     if job.status not in ["pass", "fail"]:
         raise_lava_error(job)
 
-
     # LogFollower does some cleanup after the early exit (trigger by
     # `hwci: pass|fail` regex), let's update the phases after the cleanup.
     structural_log_phases(job, log_follower)
-
 
 
 def structural_log_phases(job, log_follower):
@@ -424,17 +404,7 @@
             minutes=self.job_timeout_min
         )
 
-<<<<<<< HEAD
-
-        job_definition_stream = StringIO()
-        lava_yaml.dump(generate_lava_yaml_payload(self), job_definition_stream)
-        job_definition = job_definition_stream.getvalue()
-
-        job_definition = generate_lava_job_definition(self)
-=======
         job_definition = LAVAJobDefinition(self).generate_lava_job_definition()
->>>>>>> f4f4d800
-
 
         if self.dump_yaml:
             self.dump_job_definition(job_definition)
@@ -511,6 +481,7 @@
 
         if last_attempt_job.status != "pass":
             raise SystemExit(1)
+
 
 class StructuredLoggerWrapper:
     def __init__(self, submitter: LAVAJobSubmitter) -> None:
@@ -565,4 +536,4 @@
     environ["TZ"] = "UTC"
     time.tzset()
 
-    fire.Fire(LAVAJobSubmitter)+    fire.Fire(LAVAJobSubmitter)
