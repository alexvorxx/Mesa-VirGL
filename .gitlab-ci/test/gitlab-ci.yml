--- conflicted
+++ resolved
@@ -48,15 +48,6 @@
     - .formatting-check
     - .lint-clang-format-rules
   variables:
-<<<<<<< HEAD
-    GIT_STRATEGY: fetch
-
-  script:
-    - shopt -s globstar
-    - clang-format-13 --Werror --dry-run src/**/{asahi,panfrost}/**/*.{h,c,cpp}
-
-=======
->>>>>>> a28ff7f2
     LLVM_VERSION: 15
   before_script:
     - shopt -s globstar
@@ -65,7 +56,6 @@
     - meson setup build
     - clang-format-${LLVM_VERSION} --version
     - ninja -C build clang-format
-
 
 .test-gl:
   extends:
