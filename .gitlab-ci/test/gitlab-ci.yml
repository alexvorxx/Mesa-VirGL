--- conflicted
+++ resolved
@@ -238,12 +238,11 @@
     DEQP_RUNNER_OPTIONS: "--env LD_PRELOAD=libasan.so.6:/install/lib/libdlclose-skip.so"
 
     DEQP_RUNNER_OPTIONS: "--env LD_PRELOAD=libasan.so.8:/install/lib/libdlclose-skip.so"
-<<<<<<< HEAD
 
     MINIO_ARTIFACT_NAME: mesa-arm64-asan
-=======
+
     S3_ARTIFACT_NAME: mesa-arm64-asan-debugoptimized
->>>>>>> 3b21c59f
+
   needs:
     - debian/arm64_test
     - job: debian-arm64-asan
