--- conflicted
+++ resolved
@@ -82,12 +82,7 @@
        MUSTPASS=/deqp/mustpass/$DEQP_VER-main.txt
        DEQP=/deqp/modules/$DEQP_VER/deqp-$DEQP_VER
     elif [ "$DEQP_VER" = "gles2-khr" ] || [ "$DEQP_VER" = "gles3-khr" ] || [ "$DEQP_VER" = "gles31-khr" ] || [ "$DEQP_VER" = "gles32-khr" ]; then
-<<<<<<< HEAD
-
-       MUSTPASS=/deqp/mustpass/$DEQP_VER-$DEQP_VARIANT.txt
-=======
        MUSTPASS=/deqp/mustpass/$DEQP_VER-main.txt
->>>>>>> ee13512a
        DEQP=/deqp/external/openglcts/modules/glcts
     else
        MUSTPASS=/deqp/mustpass/$DEQP_VER-main.txt
