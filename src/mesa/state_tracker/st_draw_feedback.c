/**************************************************************************
 * 
 * Copyright 2007 Tungsten Graphics, Inc., Cedar Park, Texas.
 * All Rights Reserved.
 * 
 * Permission is hereby granted, free of charge, to any person obtaining a
 * copy of this software and associated documentation files (the
 * "Software"), to deal in the Software without restriction, including
 * without limitation the rights to use, copy, modify, merge, publish,
 * distribute, sub license, and/or sell copies of the Software, and to
 * permit persons to whom the Software is furnished to do so, subject to
 * the following conditions:
 * 
 * The above copyright notice and this permission notice (including the
 * next paragraph) shall be included in all copies or substantial portions
 * of the Software.
 * 
 * THE SOFTWARE IS PROVIDED "AS IS", WITHOUT WARRANTY OF ANY KIND, EXPRESS
 * OR IMPLIED, INCLUDING BUT NOT LIMITED TO THE WARRANTIES OF
 * MERCHANTABILITY, FITNESS FOR A PARTICULAR PURPOSE AND NON-INFRINGEMENT.
 * IN NO EVENT SHALL TUNGSTEN GRAPHICS AND/OR ITS SUPPLIERS BE LIABLE FOR
 * ANY CLAIM, DAMAGES OR OTHER LIABILITY, WHETHER IN AN ACTION OF CONTRACT,
 * TORT OR OTHERWISE, ARISING FROM, OUT OF OR IN CONNECTION WITH THE
 * SOFTWARE OR THE USE OR OTHER DEALINGS IN THE SOFTWARE.
 * 
 **************************************************************************/

#include "main/imports.h"
#include "main/image.h"
#include "main/macros.h"
#include "shader/prog_uniform.h"

#include "vbo/vbo.h"

#include "st_context.h"
#include "st_atom.h"
#include "st_cb_bufferobjects.h"
#include "st_draw.h"
#include "st_program.h"

#include "pipe/p_context.h"
#include "pipe/p_defines.h"
#include "pipe/p_inlines.h"

#include "draw/draw_private.h"
#include "draw/draw_context.h"


#if FEATURE_feedback || FEATURE_drawpix

/**
 * Set the (private) draw module's post-transformed vertex format when in
 * GL_SELECT or GL_FEEDBACK mode or for glRasterPos.
 */
static void
set_feedback_vertex_format(GLcontext *ctx)
{
#if 0
   struct st_context *st = ctx->st;
   struct vertex_info vinfo;
   GLuint i;

   memset(&vinfo, 0, sizeof(vinfo));

   if (ctx->RenderMode == GL_SELECT) {
      assert(ctx->RenderMode == GL_SELECT);
      vinfo.num_attribs = 1;
      vinfo.format[0] = FORMAT_4F;
      vinfo.interp_mode[0] = INTERP_LINEAR;
   }
   else {
      /* GL_FEEDBACK, or glRasterPos */
      /* emit all attribs (pos, color, texcoord) as GLfloat[4] */
      vinfo.num_attribs = st->state.vs->cso->state.num_outputs;
      for (i = 0; i < vinfo.num_attribs; i++) {
         vinfo.format[i] = FORMAT_4F;
         vinfo.interp_mode[i] = INTERP_LINEAR;
      }
   }

   draw_set_vertex_info(st->draw, &vinfo);
#endif
}


/**
 * Called by VBO to draw arrays when in selection or feedback mode and
 * to implement glRasterPos.
 * This is very much like the normal draw_vbo() function above.
 * Look at code refactoring some day.
 * Might move this into the failover module some day.
 */
void
st_feedback_draw_vbo(GLcontext *ctx,
                     const struct gl_client_array **arrays,
                     const struct _mesa_prim *prims,
                     GLuint nr_prims,
                     const struct _mesa_index_buffer *ib,
		     GLboolean index_bounds_valid,
                     GLuint min_index,
                     GLuint max_index)
{
   struct st_context *st = ctx->st;
   struct pipe_context *pipe = st->pipe;
   struct draw_context *draw = st->draw;
   const struct st_vertex_program *vp;
   const struct pipe_shader_state *vs;
   struct pipe_buffer *index_buffer_handle = 0;
   struct pipe_vertex_buffer vbuffers[PIPE_MAX_SHADER_INPUTS];
   struct pipe_vertex_element velements[PIPE_MAX_ATTRIBS];
   GLuint attr, i;
   ubyte *mapped_constants;

   assert(draw);

   st_validate_state(ctx->st);

   if (!index_bounds_valid)
      vbo_get_minmax_index(ctx, prims, ib, &min_index, &max_index);

   /* must get these after state validation! */
   vp = ctx->st->vp;
   vs = &st->vp_varient->state;

   if (!st->vp_varient->draw_shader) {
      st->vp_varient->draw_shader = draw_create_vertex_shader(draw, vs);
   }

   /*
    * Set up the draw module's state.
    *
    * We'd like to do this less frequently, but the normal state-update
    * code sends state updates to the pipe, not to our private draw module.
    */
   assert(draw);
   draw_set_viewport_state(draw, &st->state.viewport);
   draw_set_clip_state(draw, &st->state.clip);
   draw_set_rasterizer_state(draw, &st->state.rasterizer);
   draw_bind_vertex_shader(draw, st->vp_varient->draw_shader);
   set_feedback_vertex_format(ctx);

   /* loop over TGSI shader inputs to determine vertex buffer
    * and attribute info
    */
   for (attr = 0; attr < vp->num_inputs; attr++) {
      const GLuint mesaAttr = vp->index_to_input[attr];
      struct gl_buffer_object *bufobj = arrays[mesaAttr]->BufferObj;
      void *map;

      if (bufobj && bufobj->Name) {
         /* Attribute data is in a VBO.
          * Recall that for VBOs, the gl_client_array->Ptr field is
          * really an offset from the start of the VBO, not a pointer.
          */
         struct st_buffer_object *stobj = st_buffer_object(bufobj);
         assert(stobj->buffer);

         vbuffers[attr].buffer = NULL;
         pipe_buffer_reference(&vbuffers[attr].buffer, stobj->buffer);
         vbuffers[attr].buffer_offset = pointer_to_offset(arrays[0]->Ptr);
         velements[attr].src_offset = arrays[mesaAttr]->Ptr - arrays[0]->Ptr;
      }
      else {
         /* attribute data is in user-space memory, not a VBO */
         uint bytes = (arrays[mesaAttr]->Size
                       * _mesa_sizeof_type(arrays[mesaAttr]->Type)
                       * (max_index + 1));

         /* wrap user data */
         vbuffers[attr].buffer
            = pipe_user_buffer_create(pipe->screen, (void *) arrays[mesaAttr]->Ptr,
                                      bytes);
         vbuffers[attr].buffer_offset = 0;
         velements[attr].src_offset = 0;
      }

      /* common-case setup */
      vbuffers[attr].stride = arrays[mesaAttr]->StrideB; /* in bytes */
      vbuffers[attr].max_index = max_index;
      velements[attr].instance_divisor = 0;
      velements[attr].vertex_buffer_index = attr;
      velements[attr].nr_components = arrays[mesaAttr]->Size;
      velements[attr].src_format = 
         st_pipe_vertex_format(arrays[mesaAttr]->Type,
                               arrays[mesaAttr]->Size,
                               arrays[mesaAttr]->Format,
                               arrays[mesaAttr]->Normalized);
      assert(velements[attr].src_format);

      /* tell draw about this attribute */
#if 0
      draw_set_vertex_buffer(draw, attr, &vbuffer[attr]);
#endif

      /* map the attrib buffer */
      map = pipe_buffer_map(pipe->screen, vbuffers[attr].buffer,
                            PIPE_BUFFER_USAGE_CPU_READ);
      draw_set_mapped_vertex_buffer(draw, attr, map);
   }

   draw_set_vertex_buffers(draw, vp->num_inputs, vbuffers);
   draw_set_vertex_elements(draw, vp->num_inputs, velements);

   if (ib) {
      struct gl_buffer_object *bufobj = ib->obj;
      unsigned indexSize;
      void *map;

      switch (ib->type) {
      case GL_UNSIGNED_INT:
         indexSize = 4;
         break;
      case GL_UNSIGNED_SHORT:
         indexSize = 2;
         break;
      default:
         assert(0);
	 return;
      }

      if (bufobj && bufobj->Name) {
         struct st_buffer_object *stobj = st_buffer_object(bufobj);

         index_buffer_handle = stobj->buffer;

         map = pipe_buffer_map(pipe->screen, index_buffer_handle,
                               PIPE_BUFFER_USAGE_CPU_READ);

         draw_set_mapped_element_buffer(draw, indexSize, map);
      }
      else {
         draw_set_mapped_element_buffer(draw, indexSize, (void *) ib->ptr);
      }
   }
   else {
      /* no index/element buffer */
      draw_set_mapped_element_buffer(draw, 0, NULL);
   }


   /* map constant buffers */
   mapped_constants = pipe_buffer_map(pipe->screen,
                                      st->state.constants[PIPE_SHADER_VERTEX],
                                      PIPE_BUFFER_USAGE_CPU_READ);
<<<<<<< HEAD
   draw_set_mapped_constant_buffer(st->draw, PIPE_SHADER_VERTEX,
                                   mapped_constants,
                                   st->state.constants[PIPE_SHADER_VERTEX].buffer->size);
=======
   draw_set_mapped_constant_buffer(st->draw, mapped_constants,
                                   st->state.constants[PIPE_SHADER_VERTEX]->size);
>>>>>>> 70c8d2a2


   /* draw here */
   for (i = 0; i < nr_prims; i++) {
      draw_arrays(draw, prims[i].mode, prims[i].start, prims[i].count);
   }


   /* unmap constant buffers */
   pipe_buffer_unmap(pipe->screen, st->state.constants[PIPE_SHADER_VERTEX]);

   /*
    * unmap vertex/index buffers
    */
   for (i = 0; i < PIPE_MAX_ATTRIBS; i++) {
      if (draw->pt.vertex_buffer[i].buffer) {
         pipe_buffer_unmap(pipe->screen, draw->pt.vertex_buffer[i].buffer);
         pipe_buffer_reference(&draw->pt.vertex_buffer[i].buffer, NULL);
         draw_set_mapped_vertex_buffer(draw, i, NULL);
      }
   }
   if (index_buffer_handle) {
      pipe_buffer_unmap(pipe->screen, index_buffer_handle);
      draw_set_mapped_element_buffer(draw, 0, NULL);
   }
}

#endif /* FEATURE_feedback || FEATURE_drawpix */
<|MERGE_RESOLUTION|>--- conflicted
+++ resolved
@@ -242,14 +242,9 @@
    mapped_constants = pipe_buffer_map(pipe->screen,
                                       st->state.constants[PIPE_SHADER_VERTEX],
                                       PIPE_BUFFER_USAGE_CPU_READ);
-<<<<<<< HEAD
    draw_set_mapped_constant_buffer(st->draw, PIPE_SHADER_VERTEX,
                                    mapped_constants,
-                                   st->state.constants[PIPE_SHADER_VERTEX].buffer->size);
-=======
-   draw_set_mapped_constant_buffer(st->draw, mapped_constants,
                                    st->state.constants[PIPE_SHADER_VERTEX]->size);
->>>>>>> 70c8d2a2
 
 
    /* draw here */
