/*
 Copyright (C) Intel Corp.  2006.  All Rights Reserved.
 Intel funded Tungsten Graphics (http://www.tungstengraphics.com) to
 develop this 3D driver.
 
 Permission is hereby granted, free of charge, to any person obtaining
 a copy of this software and associated documentation files (the
 "Software"), to deal in the Software without restriction, including
 without limitation the rights to use, copy, modify, merge, publish,
 distribute, sublicense, and/or sell copies of the Software, and to
 permit persons to whom the Software is furnished to do so, subject to
 the following conditions:
 
 The above copyright notice and this permission notice (including the
 next paragraph) shall be included in all copies or substantial
 portions of the Software.
 
 THE SOFTWARE IS PROVIDED "AS IS", WITHOUT WARRANTY OF ANY KIND,
 EXPRESS OR IMPLIED, INCLUDING BUT NOT LIMITED TO THE WARRANTIES OF
 MERCHANTABILITY, FITNESS FOR A PARTICULAR PURPOSE AND NONINFRINGEMENT.
 IN NO EVENT SHALL THE COPYRIGHT OWNER(S) AND/OR ITS SUPPLIERS BE
 LIABLE FOR ANY CLAIM, DAMAGES OR OTHER LIABILITY, WHETHER IN AN ACTION
 OF CONTRACT, TORT OR OTHERWISE, ARISING FROM, OUT OF OR IN CONNECTION
 WITH THE SOFTWARE OR THE USE OR OTHER DEALINGS IN THE SOFTWARE.
 
 **********************************************************************/
 /*
  * Authors:
  *   Keith Whitwell <keith@tungstengraphics.com>
  */



#include "main/glheader.h"
#include "main/context.h"
#include "main/macros.h"
#include "main/enums.h"
#include "shader/prog_parameter.h"
#include "shader/prog_print.h"
#include "shader/prog_statevars.h"
#include "intel_batchbuffer.h"
#include "intel_regions.h"
#include "brw_context.h"
#include "brw_defines.h"
#include "brw_state.h"
#include "brw_util.h"


/**
 * Partition the CURBE between the various users of constant values:
 * Note that vertex and fragment shaders can now fetch constants out
 * of constant buffers.  We no longer allocatea block of the GRF for
 * constants.  That greatly reduces the demand for space in the CURBE.
 * Some of the comments within are dated...
 */
static void calculate_curbe_offsets( struct brw_context *brw )
{
   GLcontext *ctx = &brw->intel.ctx;
   /* CACHE_NEW_WM_PROG */
   const GLuint nr_fp_regs = (brw->wm.prog_data->nr_params + 15) / 16;
   
   /* BRW_NEW_VERTEX_PROGRAM */
   const GLuint nr_vp_regs = (brw->vs.prog_data->nr_params + 15) / 16;
   GLuint nr_clip_regs = 0;
   GLuint total_regs;

   /* _NEW_TRANSFORM */
   if (ctx->Transform.ClipPlanesEnabled) {
      GLuint nr_planes = 6 + brw_count_bits(ctx->Transform.ClipPlanesEnabled);
      nr_clip_regs = (nr_planes * 4 + 15) / 16;
   }


   total_regs = nr_fp_regs + nr_vp_regs + nr_clip_regs;

   /* This can happen - what to do?  Probably rather than falling
    * back, the best thing to do is emit programs which code the
    * constants as immediate values.  Could do this either as a static
    * cap on WM and VS, or adaptively.
    *
    * Unfortunately, this is currently dependent on the results of the
    * program generation process (in the case of wm), so this would
    * introduce the need to re-generate programs in the event of a
    * curbe allocation failure.
    */
   /* Max size is 32 - just large enough to
    * hold the 128 parameters allowed by
    * the fragment and vertex program
    * api's.  It's not clear what happens
    * when both VP and FP want to use 128
    * parameters, though. 
    */
   assert(total_regs <= 32);

   /* Lazy resize:
    */
   if (nr_fp_regs > brw->curbe.wm_size ||
       nr_vp_regs > brw->curbe.vs_size ||
       nr_clip_regs != brw->curbe.clip_size ||
       (total_regs < brw->curbe.total_size / 4 &&
	brw->curbe.total_size > 16)) {

      GLuint reg = 0;

      /* Calculate a new layout: 
       */
      reg = 0;
      brw->curbe.wm_start = reg;
      brw->curbe.wm_size = nr_fp_regs; reg += nr_fp_regs;
      brw->curbe.clip_start = reg;
      brw->curbe.clip_size = nr_clip_regs; reg += nr_clip_regs;
      brw->curbe.vs_start = reg;
      brw->curbe.vs_size = nr_vp_regs; reg += nr_vp_regs;
      brw->curbe.total_size = reg;

      if (0)
	 _mesa_printf("curbe wm %d+%d clip %d+%d vs %d+%d\n",
		      brw->curbe.wm_start,
		      brw->curbe.wm_size,
		      brw->curbe.clip_start,
		      brw->curbe.clip_size,
		      brw->curbe.vs_start,
		      brw->curbe.vs_size );

      brw->state.dirty.brw |= BRW_NEW_CURBE_OFFSETS;
   }
}


const struct brw_tracked_state brw_curbe_offsets = {
   .dirty = {
      .mesa = _NEW_TRANSFORM,
      .brw  = BRW_NEW_VERTEX_PROGRAM,
      .cache = CACHE_NEW_WM_PROG
   },
   .prepare = calculate_curbe_offsets
};




/* Define the number of curbes within CS's urb allocation.  Multiple
 * urb entries -> multiple curbes.  These will be used by
 * fixed-function hardware in a double-buffering scheme to avoid a
 * pipeline stall each time the contents of the curbe is changed.
 */
void brw_upload_cs_urb_state(struct brw_context *brw)
{
   struct brw_cs_urb_state cs_urb;
   memset(&cs_urb, 0, sizeof(cs_urb));

   /* It appears that this is the state packet for the CS unit, ie. the
    * urb entries detailed here are housed in the CS range from the
    * URB_FENCE command.
    */
   cs_urb.header.opcode = CMD_CS_URB_STATE;
   cs_urb.header.length = sizeof(cs_urb)/4 - 2;

   /* BRW_NEW_URB_FENCE */
   cs_urb.bits0.nr_urb_entries = brw->urb.nr_cs_entries;
   cs_urb.bits0.urb_entry_size = brw->urb.csize - 1;

   assert(brw->urb.nr_cs_entries);
   BRW_CACHED_BATCH_STRUCT(brw, &cs_urb);
}

static GLfloat fixed_plane[6][4] = {
   { 0,    0,   -1, 1 },
   { 0,    0,    1, 1 },
   { 0,   -1,    0, 1 },
   { 0,    1,    0, 1 },
   {-1,    0,    0, 1 },
   { 1,    0,    0, 1 }
};

/* Upload a new set of constants.  Too much variability to go into the
 * cache mechanism, but maybe would benefit from a comparison against
 * the current uploaded set of constants.
 */
static void prepare_constant_buffer(struct brw_context *brw)
{
   GLcontext *ctx = &brw->intel.ctx;
   const struct brw_vertex_program *vp =
      brw_vertex_program_const(brw->vertex_program);
   const struct brw_fragment_program *fp =
      brw_fragment_program_const(brw->fragment_program);
   const GLuint sz = brw->curbe.total_size;
   const GLuint bufsz = sz * 16 * sizeof(GLfloat);
   GLfloat *buf;
   GLuint i;

   if (sz == 0) {
      if (brw->curbe.last_buf) {
	 free(brw->curbe.last_buf);
	 brw->curbe.last_buf = NULL;
	 brw->curbe.last_bufsz  = 0;
      }
      return;
   }

   buf = (GLfloat *) _mesa_calloc(bufsz);

   /* fragment shader constants */
   if (brw->curbe.wm_size) {
      GLuint offset = brw->curbe.wm_start * 16;

      _mesa_load_state_parameters(ctx, fp->program.Base.Parameters); 

      /* copy float constants */
      for (i = 0; i < brw->wm.prog_data->nr_params; i++) 
	 buf[offset + i] = *brw->wm.prog_data->param[i];
   }


   /* The clipplanes are actually delivered to both CLIP and VS units.
    * VS uses them to calculate the outcode bitmasks.
    */
   if (brw->curbe.clip_size) {
      GLuint offset = brw->curbe.clip_start * 16;
      GLuint j;

      /* If any planes are going this way, send them all this way:
       */
      for (i = 0; i < 6; i++) {
	 buf[offset + i * 4 + 0] = fixed_plane[i][0];
	 buf[offset + i * 4 + 1] = fixed_plane[i][1];
	 buf[offset + i * 4 + 2] = fixed_plane[i][2];
	 buf[offset + i * 4 + 3] = fixed_plane[i][3];
      }

      /* Clip planes: _NEW_TRANSFORM plus _NEW_PROJECTION to get to
       * clip-space:
       */
      assert(MAX_CLIP_PLANES == 6);
      for (j = 0; j < MAX_CLIP_PLANES; j++) {
	 if (ctx->Transform.ClipPlanesEnabled & (1<<j)) {
	    buf[offset + i * 4 + 0] = ctx->Transform._ClipUserPlane[j][0];
	    buf[offset + i * 4 + 1] = ctx->Transform._ClipUserPlane[j][1];
	    buf[offset + i * 4 + 2] = ctx->Transform._ClipUserPlane[j][2];
	    buf[offset + i * 4 + 3] = ctx->Transform._ClipUserPlane[j][3];
	    i++;
	 }
      }
   }

   /* vertex shader constants */
   if (brw->curbe.vs_size) {
      GLuint offset = brw->curbe.vs_start * 16;
      GLuint nr = brw->vs.prog_data->nr_params / 4;

      _mesa_load_state_parameters(ctx, vp->program.Base.Parameters); 

      /* XXX just use a memcpy here */
      for (i = 0; i < nr; i++) {
         const GLfloat *value = vp->program.Base.Parameters->ParameterValues[i];
	 buf[offset + i * 4 + 0] = value[0];
	 buf[offset + i * 4 + 1] = value[1];
	 buf[offset + i * 4 + 2] = value[2];
	 buf[offset + i * 4 + 3] = value[3];
      }
   }

   if (0) {
      for (i = 0; i < sz*16; i+=4) 
	 _mesa_printf("curbe %d.%d: %f %f %f %f\n", i/8, i&4,
		      buf[i+0], buf[i+1], buf[i+2], buf[i+3]);

      _mesa_printf("last_buf %p buf %p sz %d/%d cmp %d\n",
		   brw->curbe.last_buf, buf,
		   bufsz, brw->curbe.last_bufsz,
		   brw->curbe.last_buf ? memcmp(buf, brw->curbe.last_buf, bufsz) : -1);
   }

   if (brw->curbe.curbe_bo != NULL &&
       brw->curbe.last_buf &&
       bufsz == brw->curbe.last_bufsz &&
       memcmp(buf, brw->curbe.last_buf, bufsz) == 0) {
      /* constants have not changed */
      _mesa_free(buf);
   } 
   else {
      /* constants have changed */
      if (brw->curbe.last_buf)
	 _mesa_free(brw->curbe.last_buf);

      brw->curbe.last_buf = buf;
      brw->curbe.last_bufsz = bufsz;

      if (brw->curbe.curbe_bo != NULL &&
	  (brw->curbe.need_new_bo ||
	   brw->curbe.curbe_next_offset + bufsz > brw->curbe.curbe_bo->size))
      {
	 dri_bo_unreference(brw->curbe.curbe_bo);
	 brw->curbe.curbe_bo = NULL;
      }

      if (brw->curbe.curbe_bo == NULL) {
	 /* Allocate a single page for CURBE entries for this batchbuffer.
	  * They're generally around 64b.
	  */
	 brw->curbe.curbe_bo = dri_bo_alloc(brw->intel.bufmgr, "CURBE",
					    4096, 1 << 6);
	 brw->curbe.curbe_next_offset = 0;
      }

      brw->curbe.curbe_offset = brw->curbe.curbe_next_offset;
      brw->curbe.curbe_next_offset += bufsz;
      brw->curbe.curbe_next_offset = ALIGN(brw->curbe.curbe_next_offset, 64);

      /* Copy data to the buffer:
       */
      dri_bo_subdata(brw->curbe.curbe_bo, brw->curbe.curbe_offset, bufsz, buf);
   }

   brw_add_validated_bo(brw, brw->curbe.curbe_bo);

   /* Because this provokes an action (ie copy the constants into the
    * URB), it shouldn't be shortcircuited if identical to the
    * previous time - because eg. the urb destination may have
    * changed, or the urb contents different to last time.
    *
    * Note that the data referred to is actually copied internally,
    * not just used in place according to passed pointer.
    *
    * It appears that the CS unit takes care of using each available
    * URB entry (Const URB Entry == CURBE) in turn, and issuing
    * flushes as necessary when doublebuffering of CURBEs isn't
    * possible.
    */
}


/**
 * Copy Mesa program parameters into given constant buffer.
 */
static void
update_constant_buffer(struct brw_context *brw,
                       const struct gl_program_parameter_list *params,
                       dri_bo *const_buffer)
{
   struct intel_context *intel = &brw->intel;
   const int size = params->NumParameters * 4 * sizeof(GLfloat);

   /* copy Mesa program constants into the buffer */
   if (const_buffer && size > 0) {

      assert(const_buffer);
      assert(const_buffer->size >= size);

      if (intel->intelScreen->kernel_exec_fencing) {
         drm_intel_gem_bo_map_gtt(const_buffer);
         memcpy(const_buffer->virtual, params->ParameterValues, size);
         drm_intel_gem_bo_unmap_gtt(const_buffer);
      }
      else {
         dri_bo_subdata(const_buffer, 0, size, params->ParameterValues);
      }

      if (0) {
         _mesa_print_parameter_list(params);
      }
   }
}


/** Copy current vertex program's parameters into the constant buffer */
static void
update_vertex_constant_buffer(struct brw_context *brw)
{
   struct brw_vertex_program *vp =
      (struct brw_vertex_program *) brw->vertex_program;
   if (0) {
      printf("update VS constants in buffer %p  vp = %p\n", vp->const_buffer, vp);
      printf("program %u\n", vp->program.Base.Id);
   }
   if (vp->use_const_buffer)
      update_constant_buffer(brw, vp->program.Base.Parameters, vp->const_buffer);
}


/** Copy current fragment program's parameters into the constant buffer */
static void
update_fragment_constant_buffer(struct brw_context *brw)
{
   struct brw_fragment_program *fp =
      (struct brw_fragment_program *) brw->fragment_program;
<<<<<<< HEAD
=======
   if (0) {
      printf("update WM constants in buffer %p\n", fp->const_buffer);
      printf("program %u\n", fp->program.Base.Id);
   }
>>>>>>> dca190e9
   if (fp->use_const_buffer)
      update_constant_buffer(brw, fp->program.Base.Parameters, fp->const_buffer);
}


static void emit_constant_buffer(struct brw_context *brw)
{
   struct intel_context *intel = &brw->intel;
   GLuint sz = brw->curbe.total_size;

   update_vertex_constant_buffer(brw);
   update_fragment_constant_buffer(brw);

   BEGIN_BATCH(2, IGNORE_CLIPRECTS);
   if (sz == 0) {
      OUT_BATCH((CMD_CONST_BUFFER << 16) | (2 - 2));
      OUT_BATCH(0);
   } else {
      OUT_BATCH((CMD_CONST_BUFFER << 16) | (1 << 8) | (2 - 2));
      OUT_RELOC(brw->curbe.curbe_bo,
		I915_GEM_DOMAIN_INSTRUCTION, 0,
		(sz - 1) + brw->curbe.curbe_offset);
   }
   ADVANCE_BATCH();
}

/* This tracked state is unique in that the state it monitors varies
 * dynamically depending on the parameters tracked by the fragment and
 * vertex programs.  This is the template used as a starting point,
 * each context will maintain a copy of this internally and update as
 * required.
 */
const struct brw_tracked_state brw_constant_buffer = {
   .dirty = {
      .mesa = _NEW_PROGRAM_CONSTANTS,
      .brw  = (BRW_NEW_FRAGMENT_PROGRAM |
	       BRW_NEW_VERTEX_PROGRAM |
	       BRW_NEW_URB_FENCE | /* Implicit - hardware requires this, not used above */
	       BRW_NEW_PSP | /* Implicit - hardware requires this, not used above */
	       BRW_NEW_CURBE_OFFSETS |
	       BRW_NEW_BATCH),
      .cache = (CACHE_NEW_WM_PROG) 
   },
   .prepare = prepare_constant_buffer,
   .emit = emit_constant_buffer,
};
<|MERGE_RESOLUTION|>--- conflicted
+++ resolved
@@ -384,13 +384,10 @@
 {
    struct brw_fragment_program *fp =
       (struct brw_fragment_program *) brw->fragment_program;
-<<<<<<< HEAD
-=======
    if (0) {
       printf("update WM constants in buffer %p\n", fp->const_buffer);
       printf("program %u\n", fp->program.Base.Id);
    }
->>>>>>> dca190e9
    if (fp->use_const_buffer)
       update_constant_buffer(brw, fp->program.Base.Parameters, fp->const_buffer);
 }
