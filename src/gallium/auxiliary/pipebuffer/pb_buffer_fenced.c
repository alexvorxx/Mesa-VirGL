--- conflicted
+++ resolved
@@ -295,11 +295,7 @@
       ((fenced_buf->flags & PIPE_BUFFER_USAGE_GPU_READ) && (flags & PIPE_BUFFER_USAGE_CPU_WRITE))) {
       if(flags & PIPE_BUFFER_USAGE_DONTBLOCK) {
          /* Don't wait for the GPU to finish writing */
-<<<<<<< HEAD
-         if(ops->fence_finish(ops, fenced_buf->fence, 0) == 0)
-=======
-         if(winsys->fence_signalled(winsys, fenced_buf->fence, 0) == 0)
->>>>>>> 9036e0d7
+         if(ops->fence_signalled(ops, fenced_buf->fence, 0) == 0)
             _fenced_buffer_remove(fenced_list, fenced_buf);
          else
             return NULL;
