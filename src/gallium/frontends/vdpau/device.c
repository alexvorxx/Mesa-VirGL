--- conflicted
+++ resolved
@@ -64,15 +64,10 @@
    pipe_reference_init(&dev->reference, 1);
 
    dev->vscreen = vl_dri3_screen_create(display, screen);
-<<<<<<< HEAD
+#ifdef HAVE_X11_DRI2
    //if (!dev->vscreen)
       //dev->vscreen = vl_dri2_screen_create(display, screen);
-=======
-#ifdef HAVE_X11_DRI2
-   if (!dev->vscreen)
-      dev->vscreen = vl_dri2_screen_create(display, screen);
 #endif
->>>>>>> cf9588ba
    if (!dev->vscreen)
       dev->vscreen = vl_xlib_swrast_screen_create(display, screen);
    if (!dev->vscreen) {
